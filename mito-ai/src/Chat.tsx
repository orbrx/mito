import React, { useEffect, useRef, useState } from 'react';
import OpenAI from 'openai';
import '../style/Chat.css';
import { classNames } from './utils/classNames';
import { INotebookTracker } from '@jupyterlab/notebook';
import { getActiveCellCode } from './utils/notebook';
import ChatMessage from './ChatMessage/ChatMessage';
import { IRenderMimeRegistry } from '@jupyterlab/rendermime';
import { ChatHistoryManager, IChatHistory } from './ChatHistoryManager';
import { requestAPI } from './handler';
<<<<<<< HEAD
import { IVariableManager } from './VariableManager/VariableManager';
=======
import LoadingDots from './components/LoadingDots';
>>>>>>> 0f16185e


// IMPORTANT: In order to improve the development experience, we allow you dispaly a 
// cached conversation as a starting point. Before deploying the mito-ai, we must 
// set USE_DEV_AI_CONVERSATION = false
// TODO: Write a test to ensure USE_DEV_AI_CONVERSATION is false
const USE_DEV_AI_CONVERSATION = false

const getDefaultChatHistoryManager = (): ChatHistoryManager => {

    if (USE_DEV_AI_CONVERSATION) {
        const messages: OpenAI.Chat.ChatCompletionMessageParam[] = [
            {role: 'system', content: 'You are an expert Python programmer.'},
            {role: 'user', content: "```python x = 5\ny=10\nx+y``` update x to 10"},
            {role: 'assistant', content: "```python x = 10\ny=10\nx+y```"},
            {role: 'user', content: "```python x = 5\ny=10\nx+y``` Explain what this code does to me"},
            {role: 'assistant', content: "This code defines two variables, x and y. Variables are named buckets that store a value. ```python x = 5\ny=10``` It then adds them together ```python x+y``` Let me know if you want me to further explain any of those concepts"}
        ]

        const chatHistory: IChatHistory = {
            aiOptimizedChatHistory: [...messages],
            displayOptimizedChatHistory: [...messages].map(message => ({message: message, error: false}))
        }

        return new ChatHistoryManager(chatHistory)

    } else {
        const chatHistoryManager = new ChatHistoryManager()
        chatHistoryManager.addSystemMessage('You are an expert Python programmer.')
        return chatHistoryManager
    }
}

interface IChatProps {
    notebookTracker: INotebookTracker
    rendermime: IRenderMimeRegistry
    variableManager: IVariableManager
}

const Chat: React.FC<IChatProps> = ({notebookTracker, rendermime, variableManager}) => {
    const textareaRef = useRef<HTMLTextAreaElement>(null);
    const [chatHistoryManager, setChatHistoryManager] = useState<ChatHistoryManager>(() => getDefaultChatHistoryManager());
    const [input, setInput] = useState('');
    const [loadingAIResponse, setLoadingAIResponse] = useState<boolean>(false)

    // TextAreas cannot automatically adjust their height based on the content that they contain, 
    // so instead we re-adjust the height as the content changes here. 
    const adjustHeight = () => {
        const textarea = textareaRef.current;
        if (!textarea) {
            return
        }
        textarea.style.height = 'auto';
        textarea.style.height = `${textarea.scrollHeight}px`;
    };

    useEffect(() => {
        adjustHeight();
    }, [input]);

    const sendMessage = async () => {
        
        // Make sure we have the latest input value
        // because when the taskpane is opened via the error 
        // mimerender plugin, we add text to the textarea 
        // via the document and it does not get registered in the 
        // input state unless the user makes additional changes.
        const finalInput = textareaRef.current?.value || ''

        if (!finalInput.trim()) {
            return;
        }

        const activeCellCode = getActiveCellCode(notebookTracker)

        // Create a new chat history manager so we can trigger a re-render of the chat
        const updatedManager = new ChatHistoryManager(chatHistoryManager.getHistory());
        updatedManager.addUserMessage(finalInput, activeCellCode)

        setInput('');
        setLoadingAIResponse(true)

        try {
            const apiResponse = await requestAPI('mito_ai/completion', {
                method: 'POST',
                body: JSON.stringify({
                    messages: updatedManager.getAIOptimizedHistory()
                })
            });

            if (apiResponse.type === 'success') {
                const response = apiResponse.response;
                const aiMessage = response.choices[0].message;
                updatedManager.addAIMessageFromResponse(aiMessage);
                setChatHistoryManager(updatedManager);
            } else {
                console.error('Error calling OpenAI API:', apiResponse.errorMessage);
                updatedManager.addAIMessageFromMessageContent(apiResponse.errorMessage, true)
                setChatHistoryManager(updatedManager);
            }

            setLoadingAIResponse(false)
        } catch (error) {
            console.error('Error calling OpenAI API:', error);
        }

    };

    const displayOptimizedChatHistory = chatHistoryManager.getDisplayOptimizedHistory()

    return (
        <div className="chat-widget-container">
            <div className="chat-messages">
                {displayOptimizedChatHistory.map((displayOptimizedChat, index) => {
                    return (
                        <ChatMessage 
                            message={displayOptimizedChat.message}
                            error={displayOptimizedChat.error || false}
                            messageIndex={index}
                            notebookTracker={notebookTracker}
                            rendermime={rendermime}
                        />
                    )
                }).filter(message => message !== null)}
            </div>
            {loadingAIResponse && 
                <div className="chat-loading-message">
                    Loading AI Response <LoadingDots />
                </div>
            }
            <textarea
                ref={textareaRef}
                className={classNames("message", "message-user", 'chat-input')}
                placeholder={displayOptimizedChatHistory.length < 2 ? "Ask your personal Python expert anything!" : "Follow up on the conversation"}
                value={input}
                onChange={(e) => {setInput(e.target.value)}}
                onKeyDown={(e) => {
                    if (e.key === 'Enter') {
                        e.preventDefault();
                        sendMessage();
                    }
                }}
            />
        </div>
    );
};

export default Chat;<|MERGE_RESOLUTION|>--- conflicted
+++ resolved
@@ -8,11 +8,8 @@
 import { IRenderMimeRegistry } from '@jupyterlab/rendermime';
 import { ChatHistoryManager, IChatHistory } from './ChatHistoryManager';
 import { requestAPI } from './handler';
-<<<<<<< HEAD
 import { IVariableManager } from './VariableManager/VariableManager';
-=======
 import LoadingDots from './components/LoadingDots';
->>>>>>> 0f16185e
 
 
 // IMPORTANT: In order to improve the development experience, we allow you dispaly a 
