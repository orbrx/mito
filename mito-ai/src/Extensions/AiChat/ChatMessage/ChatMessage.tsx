--- conflicted
+++ resolved
@@ -116,20 +116,16 @@
                     }
                 } else {
                     return (
-<<<<<<< HEAD
-                        <div style={{ position: 'relative' }}>
+                        <div className={classNames('markdown-message-part')} style={{ position: 'relative' }}>
                             <p 
                                 key={index + messagePart} 
                                 onDoubleClick={() => {
                                     // Only allow users to edit their own messages, not the AI responses
                                     if (message.role === 'user') {
                                         setIsEditing(true)
-                                }
-                            }}>
-=======
-                        <div className={classNames('markdown-message-part')} style={{ position: 'relative' }}>
-                            <p key={index + messagePart} onDoubleClick={() => setIsEditing(true)}>
->>>>>>> 868358ae
+                                    }
+                                }}
+                            >
                                 {mitoAIConnectionError && <span style={{ marginRight: '4px' }}><ErrorIcon /></span>}
                                 <MarkdownBlock
                                     markdown={messagePart}
