import React, { useCallback, useEffect, useRef, useState } from 'react';
import '../../../style/ChatTaskpane.css';
import { INotebookTracker } from '@jupyterlab/notebook';
import { getActiveCellCode, writeCodeToActiveCell } from '../../utils/notebook';
import ChatMessage from './ChatMessage/ChatMessage';
import { IRenderMimeRegistry } from '@jupyterlab/rendermime';
import { ChatHistoryManager } from './ChatHistoryManager';
import { requestAPI } from '../../utils/handler';
import { IVariableManager } from '../VariableManager/VariableManagerPlugin';
import LoadingDots from '../../components/LoadingDots';
import { JupyterFrontEnd } from '@jupyterlab/application';
import { getCodeBlockFromMessage, removeMarkdownCodeFormatting } from '../../utils/strings';
import { COMMAND_MITO_AI_APPLY_LATEST_CODE, COMMAND_MITO_AI_REJECT_LATEST_CODE, COMMAND_MITO_AI_SEND_DEBUG_ERROR_MESSAGE, COMMAND_MITO_AI_SEND_EXPLAIN_CODE_MESSAGE } from '../../commands';
import { ReadonlyPartialJSONObject } from '@lumino/coreutils';
import ResetIcon from '../../icons/ResetIcon';
import IconButton from '../../components/IconButton';
import { OperatingSystem } from '../../utils/user';
import { getCodeDiffsAndUnifiedCodeString, UnifiedDiffLine } from '../../utils/codeDiff';
import { CodeMirrorEditor } from '@jupyterlab/codemirror';
import { CodeCell } from '@jupyterlab/cells';
import { StateEffect, Compartment } from '@codemirror/state';
import { codeDiffStripesExtension } from './CodeDiffDisplay';
import OpenAI from "openai";
<<<<<<< HEAD
import ChatInput from './ChatMessage/ChatInput';
=======
import SupportIcon from '../../icons/SupportIcon';
>>>>>>> e314d3c7

const getDefaultChatHistoryManager = (notebookTracker: INotebookTracker, variableManager: IVariableManager): ChatHistoryManager => {

    const chatHistoryManager = new ChatHistoryManager(variableManager, notebookTracker)
    chatHistoryManager.addSystemMessage('You are an expert Python programmer.')
    return chatHistoryManager
}

interface IChatTaskpaneProps {
    notebookTracker: INotebookTracker
    rendermime: IRenderMimeRegistry
    variableManager: IVariableManager
    app: JupyterFrontEnd
    operatingSystem: OperatingSystem
}

const ChatTaskpane: React.FC<IChatTaskpaneProps> = ({
    notebookTracker,
    rendermime,
    variableManager,
    app,
    operatingSystem
}) => {
    const [chatHistoryManager, setChatHistoryManager] = useState<ChatHistoryManager>(() => getDefaultChatHistoryManager(notebookTracker, variableManager));
    const chatHistoryManagerRef = useRef<ChatHistoryManager>(chatHistoryManager);

    const [loadingAIResponse, setLoadingAIResponse] = useState<boolean>(false)

    const [unifiedDiffLines, setUnifiedDiffLines] = useState<UnifiedDiffLine[] | undefined>(undefined)
    const originalCodeBeforeDiff = useRef<string | undefined>(undefined)

    useEffect(() => {
        /* 
            Why we use a ref (chatHistoryManagerRef) instead of directly accessing the state (chatHistoryManager):

            The reason we use a ref here is because the function `applyLatestCode` is registered once 
            when the component mounts via `app.commands.addCommand`. If we directly used `chatHistoryManager`
            in the command's execute function, it would "freeze" the state at the time of the registration 
            and wouldn't update as the state changes over time.

            React's state (`useState`) is asynchronous, and the registered command won't automatically pick up the 
            updated state unless the command is re-registered every time the state changes, which would require 
            unregistering and re-registering the command, causing unnecessary complexity.

            By using a ref (`chatHistoryManagerRef`), we are able to keep a persistent reference to the 
            latest version of `chatHistoryManager`, which is updated in this effect whenever the state 
            changes. This allows us to always access the most recent state of `chatHistoryManager` in the 
            `applyLatestCode` function, without needing to re-register the command or cause unnecessary re-renders.

            We still use `useState` for `chatHistoryManager` so that we can trigger a re-render of the chat
            when the state changes.
        */
        chatHistoryManagerRef.current = chatHistoryManager;
    }, [chatHistoryManager]);
<<<<<<< HEAD
=======

    // TextAreas cannot automatically adjust their height based on the content that they contain, 
    // so instead we re-adjust the height as the content changes here. 
    const adjustHeight = () => {
        const textarea = textareaRef.current;
        if (!textarea) {
            return
        }
        textarea.style.minHeight = 'auto';

        // The height should be 20 at minimum to support the placeholder
        const minHeight = textarea.scrollHeight < 20 ? 20 : textarea.scrollHeight
        textarea.style.minHeight = `${minHeight}px`;
    };

    useEffect(() => {
        adjustHeight();
    }, [input]);

>>>>>>> e314d3c7
    

    const getDuplicateChatHistoryManager = () => {

        /*
            We use getDuplicateChatHistoryManager() instead of directly accessing the state variable because 
            the COMMAND_MITO_AI_SEND_MESSAGE is registered in a useEffect on initial render, which
            would otherwise always use the initial state values. By using a function, we ensure we always
            get the most recent chat history, even when the command is executed later.        
        */
        return chatHistoryManagerRef.current.createDuplicateChatHistoryManager()
    }

    /* 
        Send a message with a specific input, clearing what is currently in the chat input.
        This is useful when we want to send the error message from the MIME renderer directly
        to the AI chat.
    */
    const sendDebugErrorMessage = async (errorMessage: string) => {

        // Step 1: Add the user's message to the chat history
        const newChatHistoryManager = getDuplicateChatHistoryManager()
        newChatHistoryManager.addDebugErrorMessage(errorMessage)

        // Step 2: Send the message to the AI
        const aiMessage = await _sendMessageToOpenAI(newChatHistoryManager)

        // Step 3: Update the code diff stripes
        updateCodeDiffStripes(aiMessage)
    }

    const sendExplainCodeMessage = () => {

        // Step 1: Add the user's message to the chat history
        const newChatHistoryManager = getDuplicateChatHistoryManager()
        newChatHistoryManager.addExplainCodeMessage()

        // Step 2: Send the message to the AI
        _sendMessageToOpenAI(newChatHistoryManager)

        // Step 3: No post processing step needed for explaining code. 
    }

    /* 
        Send whatever message is currently in the chat input
    */
    const sendChatInputMessage = async (input: string) => {

        // Step 1: Add the user's message to the chat history
        const newChatHistoryManager = getDuplicateChatHistoryManager()
        newChatHistoryManager.addChatInputMessage(input)

        // Step 2: Send the message to the AI
        const aiMessage = await _sendMessageToOpenAI(newChatHistoryManager)

        // Step 3: Update the code diff stripes
        updateCodeDiffStripes(aiMessage)
    }

    const handleUpdateMessage = async (messageIndex: number, newContent: string) => {
        // Step 1: Update the chat history manager
        const newChatHistoryManager = getDuplicateChatHistoryManager()
        newChatHistoryManager.updateMessageAtIndex(messageIndex, newContent)

        // Step 2: Send the message to the AI
        const aiMessage = await _sendMessageToOpenAI(newChatHistoryManager)

        // Step 3: Update the code diff stripes
        updateCodeDiffStripes(aiMessage)
    };

    const _sendMessageToOpenAI = async (newChatHistoryManager: ChatHistoryManager) => {

        setLoadingAIResponse(true)

        let aiRespone = undefined

        try {
            const apiResponse = await requestAPI('mito_ai/completion', {
                method: 'POST',
                body: JSON.stringify({
                    messages: newChatHistoryManager.getAIOptimizedHistory()
                })
            });

            if (apiResponse.type === 'success') {

                const response = apiResponse.response;
                const aiMessage = response.choices[0].message;

                newChatHistoryManager.addAIMessageFromResponse(aiMessage);
                setChatHistoryManager(newChatHistoryManager);
                aiRespone = aiMessage
            } else {
                newChatHistoryManager.addAIMessageFromMessageContent(apiResponse.errorMessage, true)
                setChatHistoryManager(newChatHistoryManager);
            }
        } catch (error) {
            console.error('Error calling OpenAI API:', error);
        } finally {
            setLoadingAIResponse(false)
            return aiRespone
        }
    }

    const updateCodeDiffStripes = (aiMessage: OpenAI.ChatCompletionMessage | undefined) => {
        if (!aiMessage) {
            return
        }

        const activeCellCode = getActiveCellCode(notebookTracker)

        // Extract the code from the AI's message and then calculate the code diffs
        const aiGeneratedCode = getCodeBlockFromMessage(aiMessage);
        const aiGeneratedCodeCleaned = removeMarkdownCodeFormatting(aiGeneratedCode || '');
        const { unifiedCodeString, unifiedDiffs } = getCodeDiffsAndUnifiedCodeString(activeCellCode, aiGeneratedCodeCleaned)

        // Store the original code so that we can revert to it if the user rejects the AI's code
        originalCodeBeforeDiff.current = activeCellCode || ''

        // Temporarily write the unified code string to the active cell so we can display
        // the code diffs to the user. Once the user accepts or rejects the code, we'll 
        // apply the correct version of the code.
        writeCodeToActiveCell(notebookTracker, unifiedCodeString)
        setUnifiedDiffLines(unifiedDiffs)
    }

    const displayOptimizedChatHistory = chatHistoryManager.getDisplayOptimizedHistory()

    const acceptAICode = () => {
        const latestChatHistoryManager = chatHistoryManagerRef.current;
        const lastAIMessage = latestChatHistoryManager.getLastAIMessage()
        
        if (!lastAIMessage) {
            return
        }

        const aiGeneratedCode = getCodeBlockFromMessage(lastAIMessage.message);
        if (!aiGeneratedCode) {
            return
        }

        _applyCode(aiGeneratedCode)
    }

    const rejectAICode = () => {
        const originalDiffedCode = originalCodeBeforeDiff.current
        if (originalDiffedCode === undefined) {
            return
        }
        _applyCode(originalDiffedCode)
    }

    const _applyCode = (code: string) => {
        writeCodeToActiveCell(notebookTracker, code, true)
        setUnifiedDiffLines(undefined)
        originalCodeBeforeDiff.current = undefined
    }

    useEffect(() => {
        /* 
            Add a new command to the JupyterLab command registry that applies the latest AI generated code
            to the active code cell. Do this inside of the useEffect so that we only register the command
            the first time we create the chat. Registering the command when it is already created causes
            errors.
        */
        app.commands.addCommand(COMMAND_MITO_AI_APPLY_LATEST_CODE, {
            execute: () => {
                acceptAICode()
            }
        })

        app.commands.addCommand(COMMAND_MITO_AI_REJECT_LATEST_CODE, {
            execute: () => {
                rejectAICode()
            }
        })

        app.commands.addKeyBinding({
            command: COMMAND_MITO_AI_APPLY_LATEST_CODE,
            keys: ['Accel Y'],
            selector: 'body',
        });

        app.commands.addKeyBinding({
            command: COMMAND_MITO_AI_REJECT_LATEST_CODE,
            keys: ['Accel D'],
            selector: 'body',
        });

        /* 
            Add a new command to the JupyterLab command registry that sends the current chat message.
            We use this to automatically send the message when the user adds an error to the chat. 
        */
        app.commands.addCommand(COMMAND_MITO_AI_SEND_DEBUG_ERROR_MESSAGE, {
            execute: (args?: ReadonlyPartialJSONObject) => {
                if (args?.input) {
                    sendDebugErrorMessage(args.input.toString())
                }
            }
        })

        app.commands.addCommand(COMMAND_MITO_AI_SEND_EXPLAIN_CODE_MESSAGE, {
            execute: () => {
                sendExplainCodeMessage()
            }
        })

    }, [])

    // Create a WeakMap to store compartments per code cell
    const codeDiffStripesCompartments = React.useRef(new WeakMap<CodeCell, Compartment>());

    // Function to update the extensions of code cells
    const updateCodeCellsExtensions = useCallback(() => {
        const notebook = notebookTracker.currentWidget?.content;
        if (!notebook) {
            return;
        }

        const activeCellIndex = notebook.activeCellIndex

        notebook.widgets.forEach((cell, index) => {
            if (cell.model.type === 'code') {
                const isActiveCodeCell = activeCellIndex === index
                const codeCell = cell as CodeCell;
                const cmEditor = codeCell.editor as CodeMirrorEditor;
                const editorView = cmEditor?.editor;

                if (editorView) {
                    let compartment = codeDiffStripesCompartments.current.get(codeCell);

                    if (!compartment) {
                        // Create a new compartment and store it
                        compartment = new Compartment();
                        codeDiffStripesCompartments.current.set(codeCell, compartment);

                        // Apply the initial configuration
                        editorView.dispatch({
                            effects: StateEffect.appendConfig.of(
                                compartment.of(unifiedDiffLines !== undefined && isActiveCodeCell? codeDiffStripesExtension({ unifiedDiffLines: unifiedDiffLines }) : [])
                            ),
                        });
                    } else {
                        // Reconfigure the compartment
                        editorView.dispatch({
                            effects: compartment.reconfigure(
                                unifiedDiffLines !== undefined && isActiveCodeCell ? codeDiffStripesExtension({ unifiedDiffLines: unifiedDiffLines }) : []
                            ),
                        });
                    }
                } else {
                    console.log('Mito AI: editor view not found when applying code diff stripes')
                }
            }
        });
    }, [unifiedDiffLines, notebookTracker]);


    useEffect(() => {
        updateCodeCellsExtensions();
    }, [unifiedDiffLines, updateCodeCellsExtensions]);


    const lastAIMessagesIndex = chatHistoryManager.getLastAIMessageIndex()    

    return (
        <div className="chat-taskpane">
            <div className="chat-taskpane-header">
                <IconButton
                    icon={<SupportIcon />}
                    title="Get Help"
                    onClick={() => {
                        window.open('mailto:founders@sagacollab.com?subject=Mito AI Chat Support', '_blank');
                    }}
                />
                <IconButton
                    icon={<ResetIcon />}
                    title="Clear the chat history"
                    onClick={() => {
                        setChatHistoryManager(getDefaultChatHistoryManager(notebookTracker, variableManager))
                    }}
                />
            </div>
            <div className="chat-messages">
                {displayOptimizedChatHistory.map((displayOptimizedChat, index) => {
                    return (
                        <ChatMessage
                            message={displayOptimizedChat.message}
                            mitoAIConnectionError={displayOptimizedChat.type === 'connection error'}
                            messageIndex={index}
                            notebookTracker={notebookTracker}
                            rendermime={rendermime}
                            app={app}
                            isLastAiMessage={index === lastAIMessagesIndex}
                            operatingSystem={operatingSystem}
                            setDisplayCodeDiff={setUnifiedDiffLines}
                            acceptAICode={acceptAICode}
                            rejectAICode={rejectAICode}
                            onUpdateMessage={handleUpdateMessage}
                        />
                    )
                }).filter(message => message !== null)}
            </div>
            {loadingAIResponse &&
                <div className="chat-loading-message">
                    Loading AI Response <LoadingDots />
                </div>
            }
            <ChatInput
                initialContent={''}
                placeholder={displayOptimizedChatHistory.length < 2 ? "Ask your personal Python expert anything!" : "Follow up on the conversation"}
                onSave={sendChatInputMessage}
                onCancel={undefined}
                isEditing={false}
            />
        </div>
    );
};

export default ChatTaskpane;<|MERGE_RESOLUTION|>--- conflicted
+++ resolved
@@ -21,11 +21,8 @@
 import { StateEffect, Compartment } from '@codemirror/state';
 import { codeDiffStripesExtension } from './CodeDiffDisplay';
 import OpenAI from "openai";
-<<<<<<< HEAD
 import ChatInput from './ChatMessage/ChatInput';
-=======
 import SupportIcon from '../../icons/SupportIcon';
->>>>>>> e314d3c7
 
 const getDefaultChatHistoryManager = (notebookTracker: INotebookTracker, variableManager: IVariableManager): ChatHistoryManager => {
 
@@ -80,28 +77,6 @@
         */
         chatHistoryManagerRef.current = chatHistoryManager;
     }, [chatHistoryManager]);
-<<<<<<< HEAD
-=======
-
-    // TextAreas cannot automatically adjust their height based on the content that they contain, 
-    // so instead we re-adjust the height as the content changes here. 
-    const adjustHeight = () => {
-        const textarea = textareaRef.current;
-        if (!textarea) {
-            return
-        }
-        textarea.style.minHeight = 'auto';
-
-        // The height should be 20 at minimum to support the placeholder
-        const minHeight = textarea.scrollHeight < 20 ? 20 : textarea.scrollHeight
-        textarea.style.minHeight = `${minHeight}px`;
-    };
-
-    useEffect(() => {
-        adjustHeight();
-    }, [input]);
-
->>>>>>> e314d3c7
     
 
     const getDuplicateChatHistoryManager = () => {
