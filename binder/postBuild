#!/bin/bash

<<<<<<< HEAD
python -m pip install mitosheet
=======
# We install the development version of Mito
cd mitosheet/

# Switch to the mitosheet package, which we develop on by default
python switch.py mitosheet

# Install Python dependencies
pip install -e ".[test, deploy]"

# Install the npm dependences
npm install

# Setup JupyterLab development
jupyter labextension develop . --overwrite

# Setup Jupyter Notebook development
jupyter nbextension uninstall mitosheet # NOTE: not sure why this first is needed. Somehow, it gets installed in the setup.py...
jupyter nbextension install --py --symlink --sys-prefix mitosheet
jupyter nbextension enable --py --sys-prefix mitosheet

# Finially, start watching the javascript
jlpm run build
>>>>>>> 5ec71139
<|MERGE_RESOLUTION|>--- conflicted
+++ resolved
@@ -1,28 +1,3 @@
 #!/bin/bash
 
-<<<<<<< HEAD
-python -m pip install mitosheet
-=======
-# We install the development version of Mito
-cd mitosheet/
-
-# Switch to the mitosheet package, which we develop on by default
-python switch.py mitosheet
-
-# Install Python dependencies
-pip install -e ".[test, deploy]"
-
-# Install the npm dependences
-npm install
-
-# Setup JupyterLab development
-jupyter labextension develop . --overwrite
-
-# Setup Jupyter Notebook development
-jupyter nbextension uninstall mitosheet # NOTE: not sure why this first is needed. Somehow, it gets installed in the setup.py...
-jupyter nbextension install --py --symlink --sys-prefix mitosheet
-jupyter nbextension enable --py --sys-prefix mitosheet
-
-# Finially, start watching the javascript
-jlpm run build
->>>>>>> 5ec71139
+python -m pip install mitosheet --test-pypi