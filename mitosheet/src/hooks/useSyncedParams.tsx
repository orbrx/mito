import React, { useCallback, useState } from "react";
import MitoAPI from "../api";
import { AnalysisData } from "../types";
import { useDebouncedEffect } from "./useDebouncedEffect";
import { useEffectOnUpdateEvent } from "./useEffectOnUpdateEvent";

/* 
    This is the first really cool custom hook. Generally, it allows you 
    to take some UI element and syncronize the parameters it has for an
    edit event to the backend. 

    If you pass this event default parameters, the stepType you are creating,
    and the edit event to create that step type, then this hook will:

    1. Give you access to [param, setParam] state setters.
    2. Automatically watch for undo/redo, and refresh params in that case.
    3. Send messages when the params are updated (ignoring undo/redo updates)
    4. Return errors if errors are returned that are not meant to be displayed
       in the error modal are returned.

    See ConcatTaskpane for how this is used. In generally, it allows us to
    take the custom UI code we have to write down to _just_ the code to display
    the parameters to the user and allow them to edit them. This is really
    sweet, and we'll continue to migrate to this hook over time. Woo!
*/
function useSyncedParams<T>(
    defaultParams: T | undefined,
    stepType: string,
    mitoAPI: MitoAPI,
    analysisData: AnalysisData,
    debounceDelay: number
): {
    params: T | undefined, // If this is undefined, no messages will be send to the backend
    setParams: React.Dispatch<React.SetStateAction<T>>, 
    error: string | undefined,
    loading: boolean // This loading indicator is for if the edit message is processing
} {

    const [params, _setParams] = useState(defaultParams);
    const [updateNumber, setUpdateNumber] = useState(0);
    const [stepID, setStepID] = useState<string | undefined>(undefined);
    const [error, setError] = useState<string | undefined>(undefined);
    const [loading, setLoading] = useState(false);

<<<<<<< HEAD
    useDebouncedEffect(() => {
        onChange()
    }, [updateNumber], debounceDelay)
=======
    useEffect(() => {
        void onChange()
    }, [updateNumber])
>>>>>>> e1b8b6d4

    useEffectOnUpdateEvent(() => {
        void refreshParams();
    }, analysisData)

    // NOTE: all edit events are the name of the step + _edit
    const editEvent = stepType + '_edit';

    // We wrap the _setParams call we use internally, so that when the consumer
    // of the setParams function outside of this hook calls it, we automatically
    // update the updateNumber by one, which allows a message to get sent to the
    // backend. This makes life very plesant for the consumer of this hook, as 
    // they don't have to remember to increment a setUpdateNumber state variable
    // by one every time they change the params
    const setParams: React.Dispatch<React.SetStateAction<T>> = useCallback(
        (args: any) => {
            _setParams(args);
            setUpdateNumber(old => old + 1)
        },
        [],
    );

    const onChange = async () => {
        // Do not send an edit message if the params are undefined
        if (params === undefined) {
            return;
        }

        setLoading(true);
        const _stepIDOrError = await mitoAPI._edit(editEvent, params, stepID);
        setLoading(false);

        // Handle if we return a valid step id or an error!
        if (typeof _stepIDOrError === 'string') {
            setStepID(_stepIDOrError);
            setError(undefined)
        } else {
            setError(_stepIDOrError.to_fix);
            // Note: we do not clear the stepID in this case, it is still applied
            // and valid
        }
    }

    const refreshParams = async (): Promise<void> => {
        if (stepID === undefined) {
            _setParams(defaultParams);
            return;
        }

        const newParams = await mitoAPI.getParams<typeof defaultParams>(stepType, stepID, {});
        if (newParams !== undefined) {
            _setParams(newParams);
        } else {
            _setParams(defaultParams);
        }
        // If we undo or redo, we know we are going to a valid configuration, in which
        // case we clear the error. Note that errors do play a little wacky with undo/redo,
        // as the parameters for errored configurations are _not_ saved (as they don't 
        // lead to valid steps). But it's fine!
        setError(undefined);
    }

    return {
        params: params,
        setParams: setParams,
        error: error,
        loading: loading
    }
}

export default useSyncedParams;<|MERGE_RESOLUTION|>--- conflicted
+++ resolved
@@ -42,15 +42,9 @@
     const [error, setError] = useState<string | undefined>(undefined);
     const [loading, setLoading] = useState(false);
 
-<<<<<<< HEAD
     useDebouncedEffect(() => {
-        onChange()
+        void onChange()
     }, [updateNumber], debounceDelay)
-=======
-    useEffect(() => {
-        void onChange()
-    }, [updateNumber])
->>>>>>> e1b8b6d4
 
     useEffectOnUpdateEvent(() => {
         void refreshParams();
