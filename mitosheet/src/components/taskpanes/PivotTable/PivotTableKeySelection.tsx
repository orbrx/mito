--- conflicted
+++ resolved
@@ -2,19 +2,18 @@
 
 import React from 'react';
 import '../../../../css/layout/CollapsibleSection.css';
+import MitoAPI from '../../../jupyter/api';
+import { ColumnIDWithPivotTransform, FrontendPivotParams, PivotColumnTransformation, SheetData } from '../../../types';
+import { columnIDMapToDisplayHeadersMap, getDisplayColumnHeader } from '../../../utils/columnHeaders';
+import { isDatetimeDtype } from '../../../utils/dtypes';
+import DropdownButton from '../../elements/DropdownButton';
+import DropdownItem from '../../elements/DropdownItem';
+import LabelAndTooltip from '../../elements/LabelAndTooltip';
+import Select from '../../elements/Select';
+import SelectAndXIconCard from '../../elements/SelectAndXIconCard';
+import Col from '../../layout/Col';
+import Row from '../../layout/Row';
 import PivotInvalidSelectedColumnsError from './PivotInvalidSelectedColumnsError';
-import MitoAPI from '../../../jupyter/api';
-import DropdownButton from '../../elements/DropdownButton';
-import Row from '../../layout/Row';
-import Col from '../../layout/Col';
-import { ColumnIDWithPivotTransform, FrontendPivotParams, SheetData, PivotColumnTransformation } from '../../../types';
-import DropdownItem from '../../elements/DropdownItem';
-import { columnIDMapToDisplayHeadersMap, getDisplayColumnHeader } from '../../../utils/columnHeaders';
-import SelectAndXIconCard from '../../elements/SelectAndXIconCard';
-<<<<<<< HEAD
-import { isDatetimeDtype } from '../../../utils/dtypes';
-import Tooltip from '../../elements/Tooltip';
-import Select from '../../elements/Select';
 
 const PIVOT_COLUMN_TRANSFORM_TITLES: Record<PivotColumnTransformation, string> = {
     'no-op': 'exact time',
@@ -36,13 +35,10 @@
     'day-hour': 'day-hour',
     'hour-minute': 'hour-minute'
 } 
-=======
-import LabelAndTooltip from '../../elements/LabelAndTooltip';
 
+const GROUP_DATE_BY_TOOLTIP = 'Date columns can be further processed before being aggregated. For example, if you want to compare the aggregated values across months, then select `months` in this dropdown.';
 const ROWS_TOOLTIP = "Rows are used to group your source data into distinct buckets. The unique values that create the buckets are placed in the first column of the resulting pivot table."
 const COLUMNS_TOOLTIP = 'Columns are used to group your source data into distinct buckets. The unique values that create the buckets are placed across the top of the resulting pivot table. For the best performance, select columns with a small number of unique values.'
->>>>>>> 02762de8
-
 /* 
   A custom component used in the pivot table which lets the
   user select column headers to add to the row or column keys
@@ -51,20 +47,9 @@
     mitoAPI: MitoAPI;
     sheetData: SheetData | undefined;
     sectionTitle: string;
-<<<<<<< HEAD
-    sectionSubtext?: string;
     params: FrontendPivotParams;
     setParams: React.Dispatch<React.SetStateAction<FrontendPivotParams>>;
     rowOrColumn: 'pivotRowColumnIDsWithTransforms' | 'pivotColumnsColumnIDsWithTransforms';
-=======
-    rowOrColumn: 'row' | 'column';
-    columnIDsMap: ColumnIDsMap;
-    selectedColumnIDs: ColumnID[];
-    addKey: (columnID: ColumnID) => void;
-    removeKey: (keyIndex: number) => void;
-    editKey: (keyIndex: number, newColumnID: ColumnID) => void;
-    mitoAPI: MitoAPI;
->>>>>>> 02762de8
 }): JSX.Element => {
     
     const columnIDsMap = props.sheetData?.columnIDsMap || {};
@@ -113,14 +98,9 @@
                     {selectAndXIcon}
                     <Row justify='space-between' align='center'>
                         <Col offset={.25}>
-                            <Row suppressTopBottomMargin align='center'>
-                                <Col>
-                                    group date by
-                                </Col>
-                                <Col>
-                                    <Tooltip title='Date columns can be further processed before being aggregated. For example, if you want to compare the aggregated values across months, then select `months` in this dropdown.'/>
-                                </Col>
-                            </Row>
+                            <LabelAndTooltip tooltip={GROUP_DATE_BY_TOOLTIP}>
+                                group date by
+                            </LabelAndTooltip>
                         </Col>
                         <Col offsetRight={3}>
                             <Select
@@ -164,7 +144,7 @@
         <div>
             <Row justify='space-between' align='center'>
                 <Col>
-                    <LabelAndTooltip tooltip={props.rowOrColumn === 'row' ? ROWS_TOOLTIP : COLUMNS_TOOLTIP}>
+                    <LabelAndTooltip tooltip={props.rowOrColumn === 'pivotRowColumnIDsWithTransforms' ? ROWS_TOOLTIP : COLUMNS_TOOLTIP}>
                         {props.sectionTitle}
                     </LabelAndTooltip>
                 </Col>
