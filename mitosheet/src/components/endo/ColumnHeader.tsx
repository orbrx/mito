import React, { useState } from 'react';
import { FilterIcon } from '../icons/FilterIcons';
import '../../../css/endo/ColumnHeaders.css';
import { DEFAULT_BORDER_STYLE, getBorderStyle, getIsCellSelected } from './selectionUtils';
import { EditorState, GridState, SheetData, UIState } from '../../types';
import { getCellDataFromCellIndexes, getTypeIdentifier } from './utils';
import MitoAPI from '../../jupyter/api';
import { TaskpaneType } from '../taskpanes/taskpanes';
import { classNames } from '../../utils/classNames';
import Input from '../elements/Input';
import { focusGrid } from './focusUtils';
import { getColumnHeaderParts, getDisplayColumnHeader } from '../../utils/columnHeaders';
import { DEFAULT_HEIGHT } from './EndoGrid';
import { ControlPanelTab } from '../taskpanes/ControlPanel/ControlPanelTaskpane'
import { submitRenameColumnHeader } from './columnHeaderUtils';
import ColumnHeaderDropdown from './ColumnHeaderDropdown';


/* 
    A single column header at the top of the sheet. If the edited
    cell is this header, then displays an input that allows the user
    to rename the header.

    This header component handles if the column header is a single
    basic header (e.g. a string or number or boolean) or if the
    header is a MultiIndex header (e.g. it is a tuple), in which
    case it displays the header in pieces from lower level to 
    the final and highest level. 

    Consider the following dataframe df:
              A
            count
    0 	1 	1000000

    This has df.columns = [('A', ''), ('A', 'count')]. In pandas lingo, 
    'A' is the lowest level column header, and '' and 'count' are the 
    highest (and final) level column headers. 

    In Endo, we display these column headers as 'A' and 'A, count'. Specifically
    the 'A' column header will not appear to have any lower level column headers
    displayed. 'A, count' will have a top (thin) header of 'A', and then a final
    header of 'count'.
*/
const ColumnHeader = (props: {
    gridState: GridState,
    sheetData: SheetData,
    editorState: EditorState | undefined;
    setEditorState: React.Dispatch<React.SetStateAction<EditorState | undefined>>;
    columnIndex: number,
    containerRef: React.RefObject<HTMLDivElement>;
    columnHeaderOperation: 'reorder' | 'resize' | undefined;
    setColumnHeaderOperation: React.Dispatch<React.SetStateAction<'reorder' | 'resize' | undefined>>;
    setUIState: React.Dispatch<React.SetStateAction<UIState>>;
    mitoAPI: MitoAPI;
    closeOpenEditingPopups: (taskpanesToKeepIfOpen?: TaskpaneType[]) => void;
}): JSX.Element => {

    const [openColumnHeaderDropdown, setOpenColumnHeaderDropdown] = useState(false);

    const selected = getIsCellSelected(props.gridState.selections, -1, props.columnIndex);
    const width = props.gridState.widthDataArray[props.gridState.sheetIndex].widthArray[props.columnIndex];
    const { columnID, columnFilters, columnHeader, columnDtype } = getCellDataFromCellIndexes(props.sheetData, -1, props.columnIndex);

    if (columnID === undefined || columnFilters === undefined || columnDtype == undefined || columnHeader === undefined) {
        return <></>
    }

    const hasFilters = columnFilters.filters.length > 0;
    const editingColumnHeader = props.editorState !== undefined && props.editorState.editorLocation === 'cell' && props.editorState.rowIndex <= -1 && props.editorState.columnIndex === props.columnIndex;
    const editingFinalColumnHeader = props.editorState !== undefined && props.editorState.editorLocation === 'cell' && props.editorState.rowIndex === -1 && props.editorState.columnIndex === props.columnIndex;


    // Get the pieces of the column header. If the column header is not a MultiIndex header, then
    // lowerLevelColumnHeaders will be an empty array
    const { lowerLevelColumnHeaders, finalColumnHeader } = getColumnHeaderParts(columnHeader);
    const borderStyle = getBorderStyle(props.gridState.selections, props.gridState.copiedSelections, -1, props.columnIndex, props.sheetData.numRows);


    const openColumnHeaderEditor = () => {
        props.setEditorState({
            rowIndex: -1,
            columnIndex: props.columnIndex,
            formula: getDisplayColumnHeader(finalColumnHeader),
            editorLocation: 'cell'
        })
    }

    const closeColumnHeaderEditor = () => {
        props.setEditorState(undefined);
        // We then focus on the grid, as we are no longer focused on the editor
        setTimeout(() => focusGrid(props.containerRef.current), 100);
    }

    const ColumnHeaderResizer = (
        <div
            className='column-header-resizer'
            onDragStart={(e) => {
                e.stopPropagation();
                // Mark that this is a resize
                e.dataTransfer.setData("operation", 'resize');
                e.dataTransfer.setData("mito-col-index", props.columnIndex + '');
                props.setColumnHeaderOperation('resize');
            }}
            onDragEnd={() => {
                props.setColumnHeaderOperation(undefined);
            }}
            draggable="true"
        />
    )

    return (
        <div
            className={classNames(
                'column-header-container',
                'column-header-text',
                { 'column-header-container-selected': selected }
            )}
            key={props.columnIndex}
            mito-col-index={props.columnIndex + ''}
            onDragStart={(e) => {
                // Mark that this is a reordering that is happening
                e.dataTransfer.setData("operation", 'reorder');
                e.dataTransfer.setData("mito-col-index", props.columnIndex + '');
                props.setColumnHeaderOperation('reorder');
            }}
            onDragEnd={() => {
                props.setColumnHeaderOperation(undefined);
            }}
            title={getDisplayColumnHeader(columnHeader)}
            // We have to make it not draggable when we're editing the column header,
            // so that you can click within the input to move around. This is a FF bug
            // see here: https://newbedev.com/prevent-drag-event-to-interfere-with-input-elements-in-firefox-using-html5-drag-drop
            draggable={!editingColumnHeader ? 'true' : 'false'}
            onContextMenu={(e) => {
                e.preventDefault()
                setOpenColumnHeaderDropdown(true);
            }}
        >
            {lowerLevelColumnHeaders.map((lowerLevelColumnHeader, levelIndex) => {
                // For each lower-level column header, we display them with a row index
                // counting up to -1, which is the highest level column header
                const rowIndex = -1 - (lowerLevelColumnHeaders.length - levelIndex);
                const editingLowerLevelColumnHeader = props.editorState !== undefined && props.editorState.rowIndex === rowIndex && props.editorState.columnIndex === props.columnIndex;

                return (
                    <div
                        className='column-header-lower-level-container'
                        key={levelIndex}
                        mito-row-index={rowIndex + ''}
                        mito-col-index={props.columnIndex}
                        // We get the border style for the header, but make sure we don't add the 
                        // top and bottom borders unnecessarily and double up on things
                        style={{
                            minHeight: DEFAULT_HEIGHT,
                            borderLeft: borderStyle.borderLeft,
                            borderRight: borderStyle.borderRight,
                            borderTop: levelIndex === 0 ? borderStyle.borderTop : undefined,
                            borderBottom: levelIndex < lowerLevelColumnHeaders.length - 1 ? DEFAULT_BORDER_STYLE : undefined,
                        }}
                    >
                        {!editingLowerLevelColumnHeader &&
                            <p
                                className='column-header-lower-level-text text-overflow-hide'
                                style={{
                                    maxWidth: `${width - 25}px`, // Make sure it doesn't overflow
                                }}
                                onDoubleClick={(e) => {
                                    e.stopPropagation(); // stop prop, so we don't call the onclick the header container
                                    props.setEditorState({
                                        rowIndex: rowIndex,
                                        columnIndex: props.columnIndex,
                                        formula: getDisplayColumnHeader(lowerLevelColumnHeader),
                                        editorLocation: 'cell'
                                    })
                                }}
                            >
                                {getDisplayColumnHeader(lowerLevelColumnHeader)}
                            </p>
                        }
                        {editingLowerLevelColumnHeader &&
                            <form
                                style={{
                                    width: `${width - 25}px`,
                                }}
                                onSubmit={async (e) => {
                                    e.preventDefault();

                                    const newColumnHeader = props.editorState?.formula || getDisplayColumnHeader(finalColumnHeader);
                                    const oldColumnHeader = getDisplayColumnHeader(lowerLevelColumnHeader);
                                    if (newColumnHeader !== oldColumnHeader) {
                                        void props.mitoAPI.editRenameColumn(
                                            props.gridState.sheetIndex,
                                            columnID,
                                            newColumnHeader,
                                            levelIndex
                                        )

                                        // Close the taskpane if you do a rename, so that we don't get errors
                                        // with live updating (e.g. editing a pivot, do a rename, try to edit
                                        // the same pivot).
                                        props.setUIState(prevUIState => {
                                            if (prevUIState.currOpenTaskpane.type !== TaskpaneType.CONTROL_PANEL) {
                                                return {
                                                    ...prevUIState,
                                                    currOpenTaskpane: { type: TaskpaneType.NONE }
                                                }
                                            }
                                            return prevUIState;
                                        })
                                    }
                                    closeColumnHeaderEditor()
                                }}
                            >
                                <Input
                                    value={props.editorState?.formula || ''}
                                    onChange={(e) => {
                                        const newHeader = e.target.value;

                                        props.setEditorState((prevEditorState => {
                                            if (prevEditorState === undefined) return undefined;
                                            return {
                                                ...prevEditorState,
                                                formula: newHeader
                                            }
                                        }));
                                    }}
                                    onKeyDown={(e) => {
                                        if (e.key === 'Escape') {
                                            closeColumnHeaderEditor()
                                        }
                                    }}
                                    autoFocus
                                    width='block'
                                />
                            </form>
                        }
                        {ColumnHeaderResizer}
                    </div>
                )
            })}
            <div
                className={classNames('column-header-final-container', {
                    'grabbable': props.columnHeaderOperation === 'reorder', // Only display as grabbable when we're not resizing a column
                })}
                mito-row-index={'-1'}
                mito-col-index={props.columnIndex}
                onClick={() => {
                    // Don't open the control panel if we're editing, user is selecting column
                    if (editingFinalColumnHeader) {
                        return;
                    }

                    props.setUIState(prevUIState => {
                        return {
                            ...prevUIState,
                            selectedColumnControlPanelTab: ControlPanelTab.FilterSort,
                            currOpenTaskpane: { type: TaskpaneType.CONTROL_PANEL }
                        }
                    })
                }}
                style={{
                    height: '100%',
                    minHeight: '45px',
                    width: `${width}px`,
                    // Don't add a top border if there a lower level column headers above this
                    // TODO: can we move this all into the border calculation function?
                    borderTop: lowerLevelColumnHeaders.length > 0 ? DEFAULT_BORDER_STYLE : borderStyle.borderTop,
                    borderBottom: borderStyle.borderBottom,
                    borderLeft: borderStyle.borderLeft,
                    borderRight: borderStyle.borderRight,
                }}
            >
                {!editingFinalColumnHeader &&
                    <>
                        <div
                            className='column-header-final-text'
                            onClick={(e) => {
                                e.stopPropagation(); // Stop prop, so we don't call the onclick the header container
                            }}
                            onDoubleClick={(e) => {
                                e.stopPropagation(); // Stop prop, so we don't call the onclick the header container
                                props.setEditorState({
                                    rowIndex: -1,
                                    columnIndex: props.columnIndex,
                                    formula: getDisplayColumnHeader(finalColumnHeader),
                                    editorLocation: 'cell'
                                })
                            }}
                            key={props.columnIndex}
                            tabIndex={-1}
                        >
                            {/* Only display the final column header in this final section */}
                            {finalColumnHeader + ''}
                        </div>

                        <div className='column-header-final-right-side' >
                            <div className='column-header-final-icons' title='Open the column control panel' >
                                <span title='Edit filters'>
                                    {!hasFilters &&
                                        <div className='icon-color-changer-container'>
                                            <div className='icon-hide-on-hover'>
                                                <FilterIcon purpleOrDark='dark' />
                                            </div>
                                            <div className='icon-show-on-hover'>
                                                <FilterIcon purpleOrDark='purple' />
                                            </div>
                                        </div>
                                    }
                                    {hasFilters &&
                                        <FilterIcon nonEmpty />
                                    }
                                </span>
                                <div className='icon-color-changer-container'>
                                    <div className='icon-hide-on-hover'>
                                        {getTypeIdentifier(columnDtype, 'dark')}
                                    </div>
                                    <div className='icon-show-on-hover'>
                                        {getTypeIdentifier(columnDtype, 'purple')}
                                    </div>
                                </div>

                            </div>
                            {ColumnHeaderResizer}
                        </div>
                    </>
                }
                {editingFinalColumnHeader &&
                    <form
                        className='element-width-block'
                        onSubmit={() => {
                            submitRenameColumnHeader(columnHeader, finalColumnHeader, columnID, props.gridState.sheetIndex, props.editorState, props.setUIState, props.mitoAPI)
                            closeColumnHeaderEditor()
                        }}
                    >
                        <Input
                            value={props.editorState?.formula || ''}
                            onChange={(e) => {
                                const newHeader = e.target.value;

                                props.setEditorState((prevEditorState => {
                                    if (prevEditorState === undefined) return undefined;
                                    return {
                                        ...prevEditorState,
                                        formula: newHeader
                                    }
                                }));
                            }}
                            onKeyDown={(e) => {
                                if (e.key === 'Escape') {
                                    closeColumnHeaderEditor()
                                }
                            }}
                            // We submit the column header if the user focuses outside the input
                            onBlur={() => {
                                void submitRenameColumnHeader(columnHeader, finalColumnHeader, columnID, props.gridState.sheetIndex, props.editorState, props.setUIState, props.mitoAPI);
                                closeColumnHeaderEditor()
                            }}
                            autoFocus
                            width='block'
                        />
                    </form>
                }
            </div>
<<<<<<< HEAD
            <ColumnHeaderDropdown
                mitoAPI={props.mitoAPI}
                setOpenColumnHeaderDropdown={setOpenColumnHeaderDropdown}
                setUIState={props.setUIState}
                openColumnHeaderEditor={openColumnHeaderEditor}
                sheetIndex={props.gridState.sheetIndex}
                columnID={columnID}
                columnDtype={columnDtype}
                display={openColumnHeaderDropdown}
            />
=======
            {openColumnHeaderDropdown && 
                <ColumnHeaderDropdown
                    mitoAPI={props.mitoAPI}
                    setOpenColumnHeaderDropdown={setOpenColumnHeaderDropdown}
                    setUIState={props.setUIState}
                    openColumnHeaderEditor={openColumnHeaderEditor}
                    sheetIndex={props.gridState.sheetIndex}
                    columnID={columnID}
                    columnDtype={columnDtype}
                    closeOpenEditingPopups={props.closeOpenEditingPopups}
                />
            }
>>>>>>> 628dd436
        </div>
    )
}

export default React.memo(ColumnHeader);<|MERGE_RESOLUTION|>--- conflicted
+++ resolved
@@ -361,7 +361,6 @@
                     </form>
                 }
             </div>
-<<<<<<< HEAD
             <ColumnHeaderDropdown
                 mitoAPI={props.mitoAPI}
                 setOpenColumnHeaderDropdown={setOpenColumnHeaderDropdown}
@@ -371,21 +370,8 @@
                 columnID={columnID}
                 columnDtype={columnDtype}
                 display={openColumnHeaderDropdown}
+                closeOpenEditingPopups={props.closeOpenEditingPopups}
             />
-=======
-            {openColumnHeaderDropdown && 
-                <ColumnHeaderDropdown
-                    mitoAPI={props.mitoAPI}
-                    setOpenColumnHeaderDropdown={setOpenColumnHeaderDropdown}
-                    setUIState={props.setUIState}
-                    openColumnHeaderEditor={openColumnHeaderEditor}
-                    sheetIndex={props.gridState.sheetIndex}
-                    columnID={columnID}
-                    columnDtype={columnDtype}
-                    closeOpenEditingPopups={props.closeOpenEditingPopups}
-                />
-            }
->>>>>>> 628dd436
         </div>
     )
 }
