import React, { useState } from 'react';
import { FilterIcon } from '../icons/FilterIcons';
import '../../../css/endo/ColumnHeaders.css';
import { DEFAULT_BORDER_STYLE, getBorderStyle, getIsCellSelected } from './selectionUtils';
import { EditorState, GridState, SheetData, UIState } from '../../types';
import { getCellDataFromCellIndexes, getTypeIdentifier } from './utils';
import MitoAPI from '../../jupyter/api';
import { TaskpaneType } from '../taskpanes/taskpanes';
import { classNames } from '../../utils/classNames';
import Input from '../elements/Input';
import { focusGrid } from './focusUtils';
import { getColumnHeaderParts, getDisplayColumnHeader } from '../../utils/columnHeaders';
import { DEFAULT_HEIGHT } from './EndoGrid';
import { ControlPanelTab } from '../taskpanes/ControlPanel/ControlPanelTaskpane'
import { submitRenameColumnHeader } from './columnHeaderUtils';
import ColumnHeaderDropdown from './ColumnHeaderDropdown';


/* 
    A single column header at the top of the sheet. If the edited
    cell is this header, then displays an input that allows the user
    to rename the header.

    This header component handles if the column header is a single
    basic header (e.g. a string or number or boolean) or if the
    header is a MultiIndex header (e.g. it is a tuple), in which
    case it displays the header in pieces from lower level to 
    the final and highest level. 

    Consider the following dataframe df:
              A
            count
    0 	1 	1000000

    This has df.columns = [('A', ''), ('A', 'count')]. In pandas lingo, 
    'A' is the lowest level column header, and '' and 'count' are the 
    highest (and final) level column headers. 

    In Endo, we display these column headers as 'A' and 'A, count'. Specifically
    the 'A' column header will not appear to have any lower level column headers
    displayed. 'A, count' will have a top (thin) header of 'A', and then a final
    header of 'count'.
*/
const ColumnHeader = (props: {
    gridState: GridState,
    sheetData: SheetData,
    editorState: EditorState | undefined;
    setEditorState: React.Dispatch<React.SetStateAction<EditorState | undefined>>;
    columnIndex: number,
    containerRef: React.RefObject<HTMLDivElement>;
    columnHeaderOperation: 'reorder' | 'resize' | undefined;
    setColumnHeaderOperation: React.Dispatch<React.SetStateAction<'reorder' | 'resize' | undefined>>;
    setUIState: React.Dispatch<React.SetStateAction<UIState>>;
    mitoAPI: MitoAPI;
    closeOpenEditingPopups: (taskpanesToKeepIfOpen?: TaskpaneType[]) => void;
}): JSX.Element => {

    const [openColumnHeaderDropdown, setOpenColumnHeaderDropdown] = useState(false);

    const selected = getIsCellSelected(props.gridState.selections, -1, props.columnIndex);
    const width = props.gridState.widthDataArray[props.gridState.sheetIndex].widthArray[props.columnIndex];
    const { columnID, columnFilters, columnHeader, columnDtype } = getCellDataFromCellIndexes(props.sheetData, -1, props.columnIndex);

    if (columnID === undefined || columnFilters === undefined || columnDtype == undefined || columnHeader === undefined) {
        return <></>
    }

    const hasFilters = columnFilters.filters.length > 0;
    const editingColumnHeader = props.editorState !== undefined && props.editorState.editorLocation === 'cell' && props.editorState.rowIndex <= -1 && props.editorState.columnIndex === props.columnIndex;
    const editingFinalColumnHeader = props.editorState !== undefined && props.editorState.editorLocation === 'cell' && props.editorState.rowIndex === -1 && props.editorState.columnIndex === props.columnIndex;


    // Get the pieces of the column header. If the column header is not a MultiIndex header, then
    // lowerLevelColumnHeaders will be an empty array
    const { lowerLevelColumnHeaders, finalColumnHeader } = getColumnHeaderParts(columnHeader);
    const borderStyle = getBorderStyle(props.gridState.selections, props.gridState.copiedSelections, -1, props.columnIndex, props.sheetData.numRows);


    const openColumnHeaderEditor = () => {
        props.setEditorState({
            rowIndex: -1,
            columnIndex: props.columnIndex,
            formula: getDisplayColumnHeader(finalColumnHeader),
            editorLocation: 'cell'
        })
    }

    const closeColumnHeaderEditor = () => {
        props.setEditorState(undefined);
        // We then focus on the grid, as we are no longer focused on the editor
        setTimeout(() => focusGrid(props.containerRef.current), 100);
    }

    const ColumnHeaderResizer = (
        <div
            className='column-header-resizer'
            onDragStart={(e) => {
                e.stopPropagation();
                // Mark that this is a resize
                e.dataTransfer.setData("operation", 'resize');
                e.dataTransfer.setData("mito-col-index", props.columnIndex + '');
                props.setColumnHeaderOperation('resize');
            }}
            onDragEnd={() => {
                props.setColumnHeaderOperation(undefined);
            }}
            draggable="true"
        />
    )

    return (
        <div
            className={classNames(
                'column-header-container',
                'column-header-text',
                { 'column-header-container-selected': selected }
            )}
            key={props.columnIndex}
            mito-col-index={props.columnIndex + ''}
            onDragStart={(e) => {
                // Mark that this is a reordering that is happening
                e.dataTransfer.setData("operation", 'reorder');
                e.dataTransfer.setData("mito-col-index", props.columnIndex + '');
                props.setColumnHeaderOperation('reorder');
            }}
            onDragEnd={() => {
                props.setColumnHeaderOperation(undefined);
            }}
            title={getDisplayColumnHeader(columnHeader)}
            // We have to make it not draggable when we're editing the column header,
            // so that you can click within the input to move around. This is a FF bug
            // see here: https://newbedev.com/prevent-drag-event-to-interfere-with-input-elements-in-firefox-using-html5-drag-drop
            draggable={!editingColumnHeader ? 'true' : 'false'}
            onContextMenu={(e) => {
                e.preventDefault()
                setOpenColumnHeaderDropdown(true);
            }}
        >
            {lowerLevelColumnHeaders.map((lowerLevelColumnHeader, levelIndex) => {
                // For each lower-level column header, we display them with a row index
                // counting up to -1, which is the highest level column header
                const rowIndex = -1 - (lowerLevelColumnHeaders.length - levelIndex);
                const editingLowerLevelColumnHeader = props.editorState !== undefined && props.editorState.rowIndex === rowIndex && props.editorState.columnIndex === props.columnIndex;

                return (
                    <div
                        className='column-header-lower-level-container'
                        key={levelIndex}
                        mito-row-index={rowIndex + ''}
                        mito-col-index={props.columnIndex}
                        // We get the border style for the header, but make sure we don't add the 
                        // top and bottom borders unnecessarily and double up on things
                        style={{
                            minHeight: DEFAULT_HEIGHT,
                            borderLeft: borderStyle.borderLeft,
                            borderRight: borderStyle.borderRight,
                            borderTop: levelIndex === 0 ? borderStyle.borderTop : undefined,
                            borderBottom: levelIndex < lowerLevelColumnHeaders.length - 1 ? DEFAULT_BORDER_STYLE : undefined,
                        }}
                    >
                        {!editingLowerLevelColumnHeader &&
                            <p
                                className='column-header-lower-level-text text-overflow-hide'
                                style={{
                                    maxWidth: `${width - 25}px`, // Make sure it doesn't overflow
                                }}
                                onDoubleClick={(e) => {
                                    e.stopPropagation(); // stop prop, so we don't call the onclick the header container
                                    props.setEditorState({
                                        rowIndex: rowIndex,
                                        columnIndex: props.columnIndex,
                                        formula: getDisplayColumnHeader(lowerLevelColumnHeader),
                                        editorLocation: 'cell'
                                    })
                                }}
                            >
                                {getDisplayColumnHeader(lowerLevelColumnHeader)}
                            </p>
                        }
                        {editingLowerLevelColumnHeader &&
                            <form
                                style={{
                                    width: `${width - 25}px`,
                                }}
                                onSubmit={async (e) => {
                                    e.preventDefault();

                                    const newColumnHeader = props.editorState?.formula || getDisplayColumnHeader(finalColumnHeader);
                                    const oldColumnHeader = getDisplayColumnHeader(lowerLevelColumnHeader);
                                    if (newColumnHeader !== oldColumnHeader) {
                                        void props.mitoAPI.editRenameColumn(
                                            props.gridState.sheetIndex,
                                            columnID,
                                            newColumnHeader,
                                            levelIndex
                                        )

                                        // Close the taskpane if you do a rename, so that we don't get errors
                                        // with live updating (e.g. editing a pivot, do a rename, try to edit
                                        // the same pivot).
                                        props.setUIState(prevUIState => {
                                            if (prevUIState.currOpenTaskpane.type !== TaskpaneType.CONTROL_PANEL) {
                                                return {
                                                    ...prevUIState,
                                                    currOpenTaskpane: { type: TaskpaneType.NONE }
                                                }
                                            }
                                            return prevUIState;
                                        })
                                    }
                                    closeColumnHeaderEditor()
                                }}
                            >
                                <Input
                                    value={props.editorState?.formula || ''}
                                    onChange={(e) => {
                                        const newHeader = e.target.value;

                                        props.setEditorState((prevEditorState => {
                                            if (prevEditorState === undefined) return undefined;
                                            return {
                                                ...prevEditorState,
                                                formula: newHeader
                                            }
                                        }));
                                    }}
                                    onKeyDown={(e) => {
                                        if (e.key === 'Escape') {
                                            closeColumnHeaderEditor()
                                        }
                                    }}
                                    autoFocus
                                    width='block'
                                />
                            </form>
                        }
                        {ColumnHeaderResizer}
                    </div>
                )
            })}
            <div
                className={classNames('column-header-final-container', {
                    'grabbable': props.columnHeaderOperation === 'reorder', // Only display as grabbable when we're not resizing a column
                })}
                mito-row-index={'-1'}
                mito-col-index={props.columnIndex}
                onClick={() => {
                    // Don't open the control panel if we're editing, user is selecting column
                    if (editingFinalColumnHeader) {
                        return;
                    }

                    props.setUIState(prevUIState => {
                        return {
                            ...prevUIState,
                            selectedColumnControlPanelTab: ControlPanelTab.FilterSort,
                            currOpenTaskpane: { type: TaskpaneType.CONTROL_PANEL }
                        }
                    })
                }}
                style={{
                    height: '100%',
                    minHeight: '45px',
                    width: `${width}px`,
                    // Don't add a top border if there a lower level column headers above this
                    // TODO: can we move this all into the border calculation function?
                    borderTop: lowerLevelColumnHeaders.length > 0 ? DEFAULT_BORDER_STYLE : borderStyle.borderTop,
                    borderBottom: borderStyle.borderBottom,
                    borderLeft: borderStyle.borderLeft,
                    borderRight: borderStyle.borderRight,
                }}
            >
                {!editingFinalColumnHeader &&
                    <>
                        <div
                            className='column-header-final-text'
                            onClick={(e) => {
                                e.stopPropagation(); // Stop prop, so we don't call the onclick the header container
                            }}
                            onDoubleClick={(e) => {
                                e.stopPropagation(); // Stop prop, so we don't call the onclick the header container
                                props.setEditorState({
                                    rowIndex: -1,
                                    columnIndex: props.columnIndex,
                                    formula: getDisplayColumnHeader(finalColumnHeader),
                                    editorLocation: 'cell'
                                })
                            }}
                            key={props.columnIndex}
                            tabIndex={-1}
                        >
                            {/* Only display the final column header in this final section */}
                            {finalColumnHeader + ''}
                        </div>

                        <div className='column-header-final-right-side' >
                            <div className='column-header-final-icons' title='Open the column control panel' >
                                <span title='Edit filters'>
                                    {!hasFilters &&
                                        <div className='icon-color-changer-container'>
                                            <div className='icon-hide-on-hover'>
                                                <FilterIcon purpleOrDark='dark' />
                                            </div>
                                            <div className='icon-show-on-hover'>
                                                <FilterIcon purpleOrDark='purple' />
                                            </div>
                                        </div>
                                    }
                                    {hasFilters &&
                                        <FilterIcon nonEmpty />
                                    }
                                </span>
                                <div className='icon-color-changer-container'>
                                    <div className='icon-hide-on-hover'>
                                        {getTypeIdentifier(columnDtype, 'dark')}
                                    </div>
                                    <div className='icon-show-on-hover'>
                                        {getTypeIdentifier(columnDtype, 'purple')}
                                    </div>
                                </div>

                            </div>
                            {ColumnHeaderResizer}
                        </div>
                    </>
                }
                {editingFinalColumnHeader &&
                    <form
                        className='element-width-block'
                        onSubmit={() => {
                            submitRenameColumnHeader(columnHeader, finalColumnHeader, columnID, props.gridState.sheetIndex, props.editorState, props.setUIState, props.mitoAPI)
                            closeColumnHeaderEditor()
                        }}
                    >
                        <Input
                            value={props.editorState?.formula || ''}
                            onChange={(e) => {
                                const newHeader = e.target.value;

                                props.setEditorState((prevEditorState => {
                                    if (prevEditorState === undefined) return undefined;
                                    return {
                                        ...prevEditorState,
                                        formula: newHeader
                                    }
                                }));
                            }}
                            onKeyDown={(e) => {
                                if (e.key === 'Escape') {
                                    closeColumnHeaderEditor()
                                }
                            }}
                            // We submit the column header if the user focuses outside the input
                            onBlur={() => {
                                void submitRenameColumnHeader(columnHeader, finalColumnHeader, columnID, props.gridState.sheetIndex, props.editorState, props.setUIState, props.mitoAPI);
                                closeColumnHeaderEditor()
                            }}
                            autoFocus
                            width='block'
                        />
                    </form>
                }
            </div>
            <ColumnHeaderDropdown
                mitoAPI={props.mitoAPI}
                setOpenColumnHeaderDropdown={setOpenColumnHeaderDropdown}
                setUIState={props.setUIState}
                openColumnHeaderEditor={openColumnHeaderEditor}
                sheetIndex={props.gridState.sheetIndex}
                columnID={columnID}
                columnDtype={columnDtype}
                display={openColumnHeaderDropdown}
<<<<<<< HEAD
                closeOpenEditingPopups={props.closeOpenEditingPopups}
=======
                closeOpenEditingPopups={props.closeOpenEditingPopups} 
                setEditorState={props.setEditorState}
                sheetData={props.sheetData}
>>>>>>> 338f3a10
            />
        </div>
    )
}

export default React.memo(ColumnHeader);<|MERGE_RESOLUTION|>--- conflicted
+++ resolved
@@ -370,13 +370,9 @@
                 columnID={columnID}
                 columnDtype={columnDtype}
                 display={openColumnHeaderDropdown}
-<<<<<<< HEAD
-                closeOpenEditingPopups={props.closeOpenEditingPopups}
-=======
                 closeOpenEditingPopups={props.closeOpenEditingPopups} 
                 setEditorState={props.setEditorState}
                 sheetData={props.sheetData}
->>>>>>> 338f3a10
             />
         </div>
     )
