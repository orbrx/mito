import React, { useState } from 'react';
import { FilterIcon } from '../icons/FilterIcons';
import '../../../css/endo/ColumnHeaders.css';
import { DEFAULT_BORDER_STYLE, getBorderStyle, getIsCellSelected } from './selectionUtils';
import { EditorState, GridState, SheetData, UIState } from '../../types';
import { getCellDataFromCellIndexes, getTypeIdentifier } from './utils';
import MitoAPI from '../../jupyter/api';
import { TaskpaneType } from '../taskpanes/taskpanes';
import { classNames } from '../../utils/classNames';
import Input from '../elements/Input';
import { focusGrid } from './focusUtils';
import { getColumnHeaderParts, getDisplayColumnHeader } from '../../utils/columnHeaders';
import { DEFAULT_HEIGHT } from './EndoGrid';
import { ControlPanelTab } from '../taskpanes/ControlPanel/ControlPanelTaskpane'
import { submitRenameColumnHeader } from './columnHeaderUtils';
import ColumnHeaderDropdown from './ColumnHeaderDropdown';


/* 
    A single column header at the top of the sheet. If the edited
    cell is this header, then displays an input that allows the user
    to rename the header.

    This header component handles if the column header is a single
    basic header (e.g. a string or number or boolean) or if the
    header is a MultiIndex header (e.g. it is a tuple), in which
    case it displays the header in pieces from lower level to 
    the final and highest level. 

    Consider the following dataframe df:
              A
            count
    0 	1 	1000000

    This has df.columns = [('A', ''), ('A', 'count')]. In pandas lingo, 
    'A' is the lowest level column header, and '' and 'count' are the 
    highest (and final) level column headers. 

    In Endo, we display these column headers as 'A' and 'A, count'. Specifically
    the 'A' column header will not appear to have any lower level column headers
    displayed. 'A, count' will have a top (thin) header of 'A', and then a final
    header of 'count'.
*/
const ColumnHeader = (props: {
    gridState: GridState,
    sheetData: SheetData,
    editorState: EditorState | undefined;
    setEditorState: React.Dispatch<React.SetStateAction<EditorState | undefined>>;
    columnIndex: number,
    containerRef: React.RefObject<HTMLDivElement>;
    columnHeaderOperation: 'reorder' | 'resize' | undefined;
    setColumnHeaderOperation: React.Dispatch<React.SetStateAction<'reorder' | 'resize' | undefined>>;
    setUIState: React.Dispatch<React.SetStateAction<UIState>>;
    mitoAPI: MitoAPI;
    closeOpenEditingPopups: (taskpanesToKeepIfOpen?: TaskpaneType[]) => void;
}): JSX.Element => {

    const [openColumnHeaderDropdown, setOpenColumnHeaderDropdown] = useState(false);

    const selected = getIsCellSelected(props.gridState.selections, -1, props.columnIndex);
    const width = props.gridState.widthDataArray[props.gridState.sheetIndex].widthArray[props.columnIndex];
    const { columnID, columnFilters, columnHeader, columnDtype } = getCellDataFromCellIndexes(props.sheetData, -1, props.columnIndex);

    if (columnID === undefined || columnFilters === undefined || columnDtype == undefined || columnHeader === undefined) {
        return <></>
    }

    const hasFilters = columnFilters.filters.length > 0;
    const editingColumnHeader = props.editorState !== undefined && props.editorState.editorLocation === 'cell' && props.editorState.rowIndex <= -1 && props.editorState.columnIndex === props.columnIndex;
    const editingFinalColumnHeader = props.editorState !== undefined && props.editorState.editorLocation === 'cell' && props.editorState.rowIndex === -1 && props.editorState.columnIndex === props.columnIndex;


    // Get the pieces of the column header. If the column header is not a MultiIndex header, then
    // lowerLevelColumnHeaders will be an empty array
    const { lowerLevelColumnHeaders, finalColumnHeader } = getColumnHeaderParts(columnHeader);
    const borderStyle = getBorderStyle(props.gridState.selections, props.gridState.copiedSelections, -1, props.columnIndex, props.sheetData.numRows);


    const openColumnHeaderEditor = () => {
        props.setEditorState({
            rowIndex: -1,
            columnIndex: props.columnIndex,
            formula: getDisplayColumnHeader(finalColumnHeader),
            editorLocation: 'cell'
        })
    }

    const closeColumnHeaderEditor = () => {
        props.setEditorState(undefined);
        // We then focus on the grid, as we are no longer focused on the editor
        setTimeout(() => focusGrid(props.containerRef.current), 100);
    }

    const ColumnHeaderResizer = (
        <div
            className='column-header-resizer'
            onDragStart={(e) => {
                e.stopPropagation();
                // Mark that this is a resize
                e.dataTransfer.setData("operation", 'resize');
                e.dataTransfer.setData("mito-col-index", props.columnIndex + '');
                props.setColumnHeaderOperation('resize');
            }}
            onDragEnd={() => {
                props.setColumnHeaderOperation(undefined);
            }}
            draggable="true"
        />
    )

    return (
        <div
            className={classNames(
                'column-header-container',
                'column-header-text',
                { 'column-header-container-selected': selected }
            )}
            key={props.columnIndex}
            mito-col-index={props.columnIndex + ''}
            onDragStart={(e) => {
                // Mark that this is a reordering that is happening
                e.dataTransfer.setData("operation", 'reorder');
                e.dataTransfer.setData("mito-col-index", props.columnIndex + '');
                props.setColumnHeaderOperation('reorder');
            }}
            onDragEnd={() => {
                props.setColumnHeaderOperation(undefined);
            }}
            title={getDisplayColumnHeader(columnHeader)}
            // We have to make it not draggable when we're editing the column header,
            // so that you can click within the input to move around. This is a FF bug
            // see here: https://newbedev.com/prevent-drag-event-to-interfere-with-input-elements-in-firefox-using-html5-drag-drop
            draggable={!editingColumnHeader ? 'true' : 'false'}
            onContextMenu={(e) => {
                e.preventDefault()
                setOpenColumnHeaderDropdown(true);
            }}
        >
            {lowerLevelColumnHeaders.map((lowerLevelColumnHeader, levelIndex) => {
                // For each lower-level column header, we display them with a row index
                // counting up to -1, which is the highest level column header
                const rowIndex = -1 - (lowerLevelColumnHeaders.length - levelIndex);
                const editingLowerLevelColumnHeader = props.editorState !== undefined && props.editorState.rowIndex === rowIndex && props.editorState.columnIndex === props.columnIndex;

                return (
                    <div
                        className='column-header-lower-level-container'
                        key={levelIndex}
                        mito-row-index={rowIndex + ''}
                        mito-col-index={props.columnIndex}
                        // We get the border style for the header, but make sure we don't add the 
                        // top and bottom borders unnecessarily and double up on things
                        style={{
                            minHeight: DEFAULT_HEIGHT,
                            borderLeft: borderStyle.borderLeft,
                            borderRight: borderStyle.borderRight,
                            borderTop: levelIndex === 0 ? borderStyle.borderTop : undefined,
                            borderBottom: levelIndex < lowerLevelColumnHeaders.length - 1 ? DEFAULT_BORDER_STYLE : undefined,
                        }}
                    >
                        {!editingLowerLevelColumnHeader &&
                            <p
                                className='column-header-lower-level-text text-overflow-hide'
                                style={{
                                    maxWidth: `${width - 25}px`, // Make sure it doesn't overflow
                                }}
                                onDoubleClick={(e) => {
                                    e.stopPropagation(); // stop prop, so we don't call the onclick the header container
                                    props.setEditorState({
                                        rowIndex: rowIndex,
                                        columnIndex: props.columnIndex,
                                        formula: getDisplayColumnHeader(lowerLevelColumnHeader),
                                        editorLocation: 'cell'
                                    })
                                }}
                            >
                                {getDisplayColumnHeader(lowerLevelColumnHeader)}
                            </p>
                        }
                        {editingLowerLevelColumnHeader &&
                            <form
                                style={{
                                    width: `${width - 25}px`,
                                }}
                                onSubmit={async (e) => {
                                    e.preventDefault();

                                    const newColumnHeader = props.editorState?.formula || getDisplayColumnHeader(finalColumnHeader);
                                    const oldColumnHeader = getDisplayColumnHeader(lowerLevelColumnHeader);
                                    if (newColumnHeader !== oldColumnHeader) {
                                        void props.mitoAPI.editRenameColumn(
                                            props.gridState.sheetIndex,
                                            columnID,
                                            newColumnHeader,
                                            levelIndex
                                        )

                                        // Close the taskpane if you do a rename, so that we don't get errors
                                        // with live updating (e.g. editing a pivot, do a rename, try to edit
                                        // the same pivot).
                                        props.setUIState(prevUIState => {
                                            if (prevUIState.currOpenTaskpane.type !== TaskpaneType.CONTROL_PANEL) {
                                                return {
                                                    ...prevUIState,
                                                    currOpenTaskpane: { type: TaskpaneType.NONE }
                                                }
                                            }
                                            return prevUIState;
                                        })
                                    }
                                    closeColumnHeaderEditor()
                                }}
                            >
                                <Input
                                    value={props.editorState?.formula || ''}
                                    onChange={(e) => {
                                        const newHeader = e.target.value;

                                        props.setEditorState((prevEditorState => {
                                            if (prevEditorState === undefined) return undefined;
                                            return {
                                                ...prevEditorState,
                                                formula: newHeader
                                            }
                                        }));
                                    }}
                                    onKeyDown={(e) => {
                                        if (e.key === 'Escape') {
                                            closeColumnHeaderEditor()
                                        }
                                    }}
                                    autoFocus
                                    width='block'
                                />
                            </form>
                        }
                        {ColumnHeaderResizer}
                    </div>
                )
            })}
            <div
                className={classNames('column-header-final-container', {
                    'grabbable': props.columnHeaderOperation === 'reorder', // Only display as grabbable when we're not resizing a column
                })}
                mito-row-index={'-1'}
                mito-col-index={props.columnIndex}
                onClick={() => {
                    // Don't open the control panel if we're editing, user is selecting column
                    if (editingFinalColumnHeader) {
                        return;
                    }

                    props.setUIState(prevUIState => {
                        return {
                            ...prevUIState,
                            selectedColumnControlPanelTab: ControlPanelTab.FilterSort,
                            currOpenTaskpane: { type: TaskpaneType.CONTROL_PANEL }
                        }
                    })
                }}
                style={{
                    height: '100%',
                    minHeight: '45px',
                    width: `${width}px`,
                    // Don't add a top border if there a lower level column headers above this
                    // TODO: can we move this all into the border calculation function?
                    borderTop: lowerLevelColumnHeaders.length > 0 ? DEFAULT_BORDER_STYLE : borderStyle.borderTop,
                    borderBottom: borderStyle.borderBottom,
                    borderLeft: borderStyle.borderLeft,
                    borderRight: borderStyle.borderRight,
                }}
            >
                {!editingFinalColumnHeader &&
                    <>
                        <div
                            className='column-header-final-text'
                            onClick={(e) => {
                                e.stopPropagation(); // Stop prop, so we don't call the onclick the header container
                            }}
                            onDoubleClick={(e) => {
                                e.stopPropagation(); // Stop prop, so we don't call the onclick the header container
                                props.setEditorState({
                                    rowIndex: -1,
                                    columnIndex: props.columnIndex,
                                    formula: getDisplayColumnHeader(finalColumnHeader),
                                    editorLocation: 'cell'
                                })
                            }}
                            key={props.columnIndex}
                            tabIndex={-1}
                        >
                            {/* Only display the final column header in this final section */}
                            {finalColumnHeader + ''}
                        </div>

                        <div className='column-header-final-right-side' >
                            <div className='column-header-final-icons' title='Open the column control panel' >
                                <span title='Edit filters'>
                                    {!hasFilters &&
                                        <div className='icon-color-changer-container'>
                                            <div className='icon-hide-on-hover'>
                                                <FilterIcon purpleOrDark='dark' />
                                            </div>
                                            <div className='icon-show-on-hover'>
                                                <FilterIcon purpleOrDark='purple' />
                                            </div>
                                        </div>
                                    }
                                    {hasFilters &&
                                        <FilterIcon nonEmpty />
                                    }
                                </span>
                                <div className='icon-color-changer-container'>
                                    <div className='icon-hide-on-hover'>
                                        {getTypeIdentifier(columnDtype, 'dark')}
                                    </div>
                                    <div className='icon-show-on-hover'>
                                        {getTypeIdentifier(columnDtype, 'purple')}
                                    </div>
                                </div>

                            </div>
                            {ColumnHeaderResizer}
                        </div>
                    </>
                }
                {editingFinalColumnHeader &&
                    <form
                        className='element-width-block'
                        onSubmit={() => {
                            submitRenameColumnHeader(columnHeader, finalColumnHeader, columnID, props.gridState.sheetIndex, props.editorState, props.setUIState, props.mitoAPI)
                            closeColumnHeaderEditor()
                        }}
                    >
                        <Input
                            value={props.editorState?.formula || ''}
                            onChange={(e) => {
                                const newHeader = e.target.value;

                                props.setEditorState((prevEditorState => {
                                    if (prevEditorState === undefined) return undefined;
                                    return {
                                        ...prevEditorState,
                                        formula: newHeader
                                    }
                                }));
                            }}
                            onKeyDown={(e) => {
                                if (e.key === 'Escape') {
                                    closeColumnHeaderEditor()
                                }
                            }}
                            // We submit the column header if the user focuses outside the input
                            onBlur={() => {
                                void submitRenameColumnHeader(columnHeader, finalColumnHeader, columnID, props.gridState.sheetIndex, props.editorState, props.setUIState, props.mitoAPI);
                                closeColumnHeaderEditor()
                            }}
                            autoFocus
                            width='block'
                        />
                    </form>
                }
            </div>
<<<<<<< HEAD
            {openColumnHeaderDropdown && 
                <ColumnHeaderDropdown
                    mitoAPI={props.mitoAPI}
                    setOpenColumnHeaderDropdown={setOpenColumnHeaderDropdown}
                    setUIState={props.setUIState}
                    openColumnHeaderEditor={openColumnHeaderEditor}
                    sheetIndex={props.gridState.sheetIndex}
                    setEditorState={props.setEditorState}
                    sheetData={props.sheetData}
                    columnID={columnID}
                    columnDtype={columnDtype}
                    closeOpenEditingPopups={props.closeOpenEditingPopups}
                />
            }
=======
            <ColumnHeaderDropdown
                mitoAPI={props.mitoAPI}
                setOpenColumnHeaderDropdown={setOpenColumnHeaderDropdown}
                setUIState={props.setUIState}
                openColumnHeaderEditor={openColumnHeaderEditor}
                sheetIndex={props.gridState.sheetIndex}
                columnID={columnID}
                columnDtype={columnDtype}
                display={openColumnHeaderDropdown}
                closeOpenEditingPopups={props.closeOpenEditingPopups}
            />
>>>>>>> 054bb285
        </div>
    )
}

export default React.memo(ColumnHeader);<|MERGE_RESOLUTION|>--- conflicted
+++ resolved
@@ -361,22 +361,6 @@
                     </form>
                 }
             </div>
-<<<<<<< HEAD
-            {openColumnHeaderDropdown && 
-                <ColumnHeaderDropdown
-                    mitoAPI={props.mitoAPI}
-                    setOpenColumnHeaderDropdown={setOpenColumnHeaderDropdown}
-                    setUIState={props.setUIState}
-                    openColumnHeaderEditor={openColumnHeaderEditor}
-                    sheetIndex={props.gridState.sheetIndex}
-                    setEditorState={props.setEditorState}
-                    sheetData={props.sheetData}
-                    columnID={columnID}
-                    columnDtype={columnDtype}
-                    closeOpenEditingPopups={props.closeOpenEditingPopups}
-                />
-            }
-=======
             <ColumnHeaderDropdown
                 mitoAPI={props.mitoAPI}
                 setOpenColumnHeaderDropdown={setOpenColumnHeaderDropdown}
@@ -386,9 +370,10 @@
                 columnID={columnID}
                 columnDtype={columnDtype}
                 display={openColumnHeaderDropdown}
-                closeOpenEditingPopups={props.closeOpenEditingPopups}
+                closeOpenEditingPopups={props.closeOpenEditingPopups} 
+                setEditorState={props.setEditorState}
+                sheetData={props.sheetData}
             />
->>>>>>> 054bb285
         </div>
     )
 }
