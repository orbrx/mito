// Copyright (c) Mito

import fscreen from 'fscreen';
import React from 'react';
import "../../../css/toolbar.css";
import MitoAPI from '../../jupyter/api';
import { Action, ActionEnum, AnalysisData, EditorState, GridState, SheetData, UIState, UserProfile } from '../../types';
import { getColumnFormatDropdownItems } from '../../utils/format';
import Dropdown from '../elements/Dropdown';
import DropdownItem from '../elements/DropdownItem';
import { getSelectedNumberSeriesColumnIDs } from '../endo/selectionUtils';
import { TaskpaneType } from '../taskpanes/taskpanes';
import OpenOnboardingChecklist from './OpenChecklistButton';
import PlanButton from './PlanButton';
import ToolbarButton from './ToolbarButton';
import ToolbarColumnsDropdown from './ToolbarColumnsDropdown';
import ToolbarDataframesDropdown from './ToolbarDataframesDropdown';
import ToolbarMenu from './ToolbarDropdownSelector';
import ToolbarEditDropdown from './ToolbarEditDropdown';
import ToolbarFormatDropdown from './ToolbarFormatDropdown';
import ToolbarGraphsDropdown from './ToolbarGraphsDropdown';
import ToolbarHelpDropdown from './ToolbarHelpDropdown';
import ToolbarRowsDropdown from './ToolbarRowsDropdown.tsx';
<<<<<<< HEAD
import ToolbarViewDropdown from './ToolbarViewDropdown';
import { ToolbarButtonType } from './utils';
=======
import OpenOnboardingChecklist from './OpenChecklistButton';
import { isVariantB } from '../../utils/experiments';
import ToolbarFormatDropdown from './ToolbarFormatDropdown';
import { getSelectedColumnIDsWithEntireSelectedColumn, getSelectedNumberSeriesColumnIDs } from '../endo/selectionUtils';
import DropdownItem from '../elements/DropdownItem';
import { TaskpaneType } from '../taskpanes/taskpanes';
import { getDtypeSelectOptions } from '../taskpanes/ControlPanel/FilterAndSortTab/DtypeCard';
>>>>>>> 737f710c

const Toolbar = (
    props: {
        mitoAPI: MitoAPI
        currStepIdx: number;
        lastStepIndex: number;
        highlightPivotTableButton: boolean;
        highlightAddColButton: boolean;
        actions: Record<ActionEnum, Action>;
        mitoContainerRef: React.RefObject<HTMLDivElement>;
        gridState: GridState;
        setGridState: React.Dispatch<React.SetStateAction<GridState>>;
        uiState: UIState;
        setUIState: React.Dispatch<React.SetStateAction<UIState>>;
        sheetData: SheetData;
        userProfile: UserProfile;
        setEditorState: React.Dispatch<React.SetStateAction<EditorState | undefined>>;
        analysisData: AnalysisData,
        sheetIndex: number
    }): JSX.Element => {    

    return (
        <div className='toolbar-container'>
            <div className='toolbar-top'>
                <div className='toolbar-top-left'>
                    <ToolbarMenu type='Edit' uiState={props.uiState} setUIState={props.setUIState}>
                        <ToolbarEditDropdown
                            actions={props.actions}
                            uiState={props.uiState}
                            setUIState={props.setUIState}
                        />
                    </ToolbarMenu>
                    <ToolbarMenu type='Dataframes' uiState={props.uiState} setUIState={props.setUIState}>
                        <ToolbarDataframesDropdown
                            actions={props.actions}
                            uiState={props.uiState}
                            setUIState={props.setUIState}
                        />
                    </ToolbarMenu>
                    <ToolbarMenu type='Columns' uiState={props.uiState} setUIState={props.setUIState}>
                        <ToolbarColumnsDropdown
                            actions={props.actions}
                            uiState={props.uiState}
                            setUIState={props.setUIState}
                            userProfile={props.userProfile}
                        />
                    </ToolbarMenu>
                    <ToolbarMenu type='Rows' uiState={props.uiState} setUIState={props.setUIState}>
                        <ToolbarRowsDropdown
                            actions={props.actions}
                            uiState={props.uiState}
                            setUIState={props.setUIState}
                        />
                    </ToolbarMenu>
                    <ToolbarMenu type='Graphs' uiState={props.uiState} setUIState={props.setUIState}>
                        <ToolbarGraphsDropdown
                            actions={props.actions}
                            uiState={props.uiState}
                            setUIState={props.setUIState}
                        />
                    </ToolbarMenu>
                    <ToolbarMenu type='Format' uiState={props.uiState} setUIState={props.setUIState}>
                        <ToolbarFormatDropdown
                            actions={props.actions}
                            uiState={props.uiState}
                            setUIState={props.setUIState}
                        />
                    </ToolbarMenu>
                    <ToolbarMenu type='View' uiState={props.uiState} setUIState={props.setUIState}>
                        <ToolbarViewDropdown
                            actions={props.actions}
                            uiState={props.uiState}
                            setUIState={props.setUIState}
                        />
                    </ToolbarMenu>
                    <ToolbarMenu type='Help' uiState={props.uiState} setUIState={props.setUIState}>
                        <ToolbarHelpDropdown
                            actions={props.actions}
                            uiState={props.uiState}
                            setUIState={props.setUIState}
                        />
                    </ToolbarMenu>
                </div>
                <div className='flexbox-row' style={{gap: '10px'}}>
                    <OpenOnboardingChecklist
                        userProfile={props.userProfile}
                        setUIState={props.setUIState}
                        mitoAPI={props.mitoAPI}
                        analysisData={props.analysisData}
                    />
                    <PlanButton
                        uiState={props.uiState}
                        userProfile={props.userProfile}
                        setUIState={props.setUIState}
                        mitoAPI={props.mitoAPI}
                    />
                </div>
            </div>
            <div className='toolbar-top-bottom-seperator'/>
            <div className='toolbar-bottom'>
                <div className='toolbar-bottom-left-half'>
                    <ToolbarButton
                        id='mito-undo-button' // NOTE: this is used to click the undo button in plugin.tsx
                        toolbarButtonType={ToolbarButtonType.UNDO}
                        action={props.actions[ActionEnum.Undo]}
                        disabledTooltip={props.actions[ActionEnum.Undo].isDisabled()}
                        />
                    <ToolbarButton
                        id='mito-redo-button' // NOTE: this is used to click the redo button in plugin.tsx
                        toolbarButtonType={ToolbarButtonType.REDO}
                        action={props.actions[ActionEnum.Redo]}
                        disabledTooltip={props.actions[ActionEnum.Redo].isDisabled()}
                        />
                    <ToolbarButton
                        toolbarButtonType={ToolbarButtonType.CLEAR}
                        action={props.actions[ActionEnum.Clear]}
                        disabledTooltip={props.actions[ActionEnum.Clear].isDisabled()}
                    />

                    <div className="toolbar-vertical-line"/>

                    <ToolbarButton
                        toolbarButtonType={ToolbarButtonType.IMPORT}
                        action={props.actions[ActionEnum.Import_Dropdown]}
                        setEditorState={props.setEditorState}
                        disabledTooltip={props.actions[ActionEnum.Import_Dropdown].isDisabled()}
                    >
                        <Dropdown
                            display={props.uiState.toolbarDropdown === 'import'}
                            closeDropdown={() => 
                                props.setUIState(prevUIState => {
                                    if (prevUIState.toolbarDropdown !== 'import') {
                                        return prevUIState;
                                    }

                                    return {
                                        ...prevUIState,
                                        toolbarDropdown: undefined
                                    }
                                })
                            }
                            width='medium'
                        >
                            <DropdownItem title='Import Files' onClick={() => {props.setUIState(prevUIState => {
                                return {
                                    ...prevUIState,
                                    currOpenTaskpane: {type: TaskpaneType.IMPORT_FILES}
                                }
                            })}}/>
                            <DropdownItem title='Import Dataframes' onClick={() => {props.setUIState(prevUIState => {
                                return {
                                    ...prevUIState,
                                    currOpenTaskpane: {type: TaskpaneType.DATAFRAMEIMPORT}
                                }
                            })}}/>
                        </Dropdown>
                    </ToolbarButton>
                    <ToolbarButton
                        toolbarButtonType={ToolbarButtonType.EXPORT}
                        action={props.actions[ActionEnum.Export]}
                        setEditorState={props.setEditorState}
                        disabledTooltip={props.actions[ActionEnum.Export].isDisabled()}
                    />

                    <div className="toolbar-vertical-line"/>

                    <ToolbarButton
                        toolbarButtonType={ToolbarButtonType.ADD_COL}
                        action={props.actions[ActionEnum.Add_Column]}
                        highlightToolbarButton={props.highlightAddColButton}
                        setEditorState={props.setEditorState}
                        disabledTooltip={props.actions[ActionEnum.Add_Column].isDisabled()}
                    />
                    <ToolbarButton
                        toolbarButtonType={ToolbarButtonType.DEL_COL}
                        action={props.actions[ActionEnum.Delete_Column]}
                        setEditorState={props.setEditorState}
                        disabledTooltip={props.actions[ActionEnum.Delete_Column].isDisabled()}

                    />
                    <ToolbarButton
                        toolbarButtonType={ToolbarButtonType.DTYPE}
                        action={props.actions[ActionEnum.Change_Dtype]}
                        setEditorState={props.setEditorState}
<<<<<<< HEAD
                        disabledTooltip={props.actions[ActionEnum.Change_Dtype].isDisabled()}
                    />
=======
                        disabledTooltip={isVariantB(props.analysisData) ? undefined : props.actions[ActionEnum.Change_Dtype].isDisabled()}
                    >  
                        <Dropdown
                            display={props.uiState.toolbarDropdown === 'dtype'}
                            closeDropdown={() => 
                                props.setUIState(prevUIState => {
                                    if (prevUIState.toolbarDropdown !== 'dtype') {
                                        return prevUIState;
                                    }

                                    return {
                                        ...prevUIState,
                                        toolbarDropdown: undefined
                                    }
                                })
                            }
                            width='medium'
                            
                        >
                            {getDtypeSelectOptions((newDtype => {
                                const selectedColumnIDs = getSelectedColumnIDsWithEntireSelectedColumn(props.gridState.selections, props.sheetData);
                                void props.mitoAPI.editChangeColumnDtype(
                                    props.sheetIndex,
                                    selectedColumnIDs,
                                    newDtype
                                )
                            }))}
                        </Dropdown>
                    </ToolbarButton>
>>>>>>> 737f710c
                    <div className="toolbar-vertical-line"></div>
                    <ToolbarButton
                        toolbarButtonType={ToolbarButtonType.LESS}
                        action={props.actions[ActionEnum.Precision_Decrease]}
                        setEditorState={props.setEditorState}
                        disabledTooltip={props.actions[ActionEnum.Precision_Decrease].isDisabled()}
                    />
                    <ToolbarButton
                        toolbarButtonType={ToolbarButtonType.MORE}
                        action={props.actions[ActionEnum.Precision_Increase]}
                        setEditorState={props.setEditorState}
                        disabledTooltip={props.actions[ActionEnum.Precision_Increase].isDisabled()}
                    />
                    
                    <ToolbarButton
                        toolbarButtonType={ToolbarButtonType.FORMAT}
                        action={props.actions[ActionEnum.Format_Number_Columns]}
                        setEditorState={props.setEditorState}
                        disabledTooltip={props.actions[ActionEnum.Format_Number_Columns].isDisabled()}
                    >
                        <Dropdown
                            display={props.uiState.toolbarDropdown === 'format'}
                            closeDropdown={() => 
                                props.setUIState(prevUIState => {
                                    if (prevUIState.toolbarDropdown !== 'format') {
                                        return prevUIState;
                                    }

                                    return {
                                        ...prevUIState,
                                        toolbarDropdown: undefined
                                    }
                                })
                            }
                        >
                            {getColumnFormatDropdownItems(props.gridState.sheetIndex, props.sheetData, getSelectedNumberSeriesColumnIDs(props.gridState.selections, props.sheetData), props.mitoAPI)}
                        </Dropdown>
                    </ToolbarButton>

                    <div className="toolbar-vertical-line"></div>

                    <ToolbarButton
                        toolbarButtonType={ToolbarButtonType.PIVOT}
                        action={props.actions[ActionEnum.Pivot]}
                        highlightToolbarButton={props.highlightPivotTableButton}
                        setEditorState={props.setEditorState}
                        disabledTooltip={props.actions[ActionEnum.Pivot].isDisabled()}
                    />
                    <ToolbarButton
                        toolbarButtonType={ToolbarButtonType.GRAPH}
                        action={props.actions[ActionEnum.Graph]}
                        setEditorState={props.setEditorState}
                        disabledTooltip={props.actions[ActionEnum.Graph].isDisabled()}

                    />

                </div>
                <div className='toolbar-bottom-right-half'>
                    {/* 
                        Only when we are not caught up do we display the fast forward button
                    */}
                    {props.currStepIdx !== props.lastStepIndex &&
                        <ToolbarButton
                            toolbarButtonType={ToolbarButtonType.CATCH_UP}
                            action={props.actions[ActionEnum.Catch_Up]}
                        />
                    }
                    <ToolbarButton
                        toolbarButtonType={ToolbarButtonType.STEPS}
                        action={props.actions[ActionEnum.Steps]}
                        disabledTooltip={props.actions[ActionEnum.Steps].isDisabled()}
                    />

                    <div className="toolbar-vertical-line"></div>

                    <ToolbarButton
                        toolbarButtonType={fscreen.fullscreenElement ? ToolbarButtonType.CLOSE_FULLSCREEN : ToolbarButtonType.OPEN_FULLSCREEN}
                        action={props.actions[ActionEnum.Fullscreen]}
                    />
                </div>
            </div>
        </div>
    );
};

export default Toolbar;<|MERGE_RESOLUTION|>--- conflicted
+++ resolved
@@ -8,7 +8,8 @@
 import { getColumnFormatDropdownItems } from '../../utils/format';
 import Dropdown from '../elements/Dropdown';
 import DropdownItem from '../elements/DropdownItem';
-import { getSelectedNumberSeriesColumnIDs } from '../endo/selectionUtils';
+import { getSelectedColumnIDsWithEntireSelectedColumn, getSelectedNumberSeriesColumnIDs } from '../endo/selectionUtils';
+import { getDtypeSelectOptions } from '../taskpanes/ControlPanel/FilterAndSortTab/DtypeCard';
 import { TaskpaneType } from '../taskpanes/taskpanes';
 import OpenOnboardingChecklist from './OpenChecklistButton';
 import PlanButton from './PlanButton';
@@ -21,18 +22,8 @@
 import ToolbarGraphsDropdown from './ToolbarGraphsDropdown';
 import ToolbarHelpDropdown from './ToolbarHelpDropdown';
 import ToolbarRowsDropdown from './ToolbarRowsDropdown.tsx';
-<<<<<<< HEAD
 import ToolbarViewDropdown from './ToolbarViewDropdown';
 import { ToolbarButtonType } from './utils';
-=======
-import OpenOnboardingChecklist from './OpenChecklistButton';
-import { isVariantB } from '../../utils/experiments';
-import ToolbarFormatDropdown from './ToolbarFormatDropdown';
-import { getSelectedColumnIDsWithEntireSelectedColumn, getSelectedNumberSeriesColumnIDs } from '../endo/selectionUtils';
-import DropdownItem from '../elements/DropdownItem';
-import { TaskpaneType } from '../taskpanes/taskpanes';
-import { getDtypeSelectOptions } from '../taskpanes/ControlPanel/FilterAndSortTab/DtypeCard';
->>>>>>> 737f710c
 
 const Toolbar = (
     props: {
@@ -217,11 +208,7 @@
                         toolbarButtonType={ToolbarButtonType.DTYPE}
                         action={props.actions[ActionEnum.Change_Dtype]}
                         setEditorState={props.setEditorState}
-<<<<<<< HEAD
                         disabledTooltip={props.actions[ActionEnum.Change_Dtype].isDisabled()}
-                    />
-=======
-                        disabledTooltip={isVariantB(props.analysisData) ? undefined : props.actions[ActionEnum.Change_Dtype].isDisabled()}
                     >  
                         <Dropdown
                             display={props.uiState.toolbarDropdown === 'dtype'}
@@ -250,7 +237,6 @@
                             }))}
                         </Dropdown>
                     </ToolbarButton>
->>>>>>> 737f710c
                     <div className="toolbar-vertical-line"></div>
                     <ToolbarButton
                         toolbarButtonType={ToolbarButtonType.LESS}
