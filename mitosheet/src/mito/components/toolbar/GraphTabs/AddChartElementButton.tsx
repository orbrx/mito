--- conflicted
+++ resolved
@@ -91,11 +91,7 @@
                                         currOpenDropdown: undefined,
                                         currOpenTaskpane: { 
                                             ...prevUIState.currOpenTaskpane, 
-<<<<<<< HEAD
-                                            currentGraphElement: getGraphElementInfoFromHTMLElement(graphElementObjects.xtitle, 'xtitle', props.graphOutput, 'popup-title-editor')
-=======
-                                            currentGraphElement: getGraphElementInfoFromHTMLElement(graphElementObjects.xtitle, 'xtitle', props.graphOutput, props.mitoContainerRef?.current)
->>>>>>> 55d71eb5
+                                            currentGraphElement: getGraphElementInfoFromHTMLElement(graphElementObjects.xtitle, 'xtitle', props.graphOutput, props.mitoContainerRef?.current, 'popup-title-editor')
                                         },
                                     }
                                 })
@@ -117,11 +113,7 @@
                                         currOpenDropdown: undefined,
                                         currOpenTaskpane: { 
                                             ...prevUIState.currOpenTaskpane, 
-<<<<<<< HEAD
-                                            currentGraphElement: getGraphElementInfoFromHTMLElement(graphElementObjects.ytitle, 'ytitle', props.graphOutput, 'popup-title-editor')
-=======
-                                            currentGraphElement: getGraphElementInfoFromHTMLElement(graphElementObjects.ytitle, 'ytitle', props.graphOutput, props.mitoContainerRef?.current)
->>>>>>> 55d71eb5
+                                            currentGraphElement: getGraphElementInfoFromHTMLElement(graphElementObjects.ytitle, 'ytitle', props.graphOutput, props.mitoContainerRef?.current, 'popup-title-editor')
                                         },
                                     }
                                 })
@@ -166,11 +158,7 @@
                                         currOpenDropdown: undefined,
                                         currOpenTaskpane: { 
                                             ...prevUIState.currOpenTaskpane, 
-<<<<<<< HEAD
-                                            currentGraphElement: getGraphElementInfoFromHTMLElement(graphElementObjects.gtitle, 'gtitle', props.graphOutput, 'popup-title-editor')
-=======
-                                            currentGraphElement: getGraphElementInfoFromHTMLElement(graphElementObjects.gtitle, 'gtitle', props.graphOutput, props.mitoContainerRef?.current)
->>>>>>> 55d71eb5
+                                            currentGraphElement: getGraphElementInfoFromHTMLElement(graphElementObjects.gtitle, 'gtitle', props.graphOutput, props.mitoContainerRef?.current, 'popup-title-editor')
                                         },
                                     }
                                 })
