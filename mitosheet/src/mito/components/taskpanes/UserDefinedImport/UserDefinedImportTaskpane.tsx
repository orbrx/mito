--- conflicted
+++ resolved
@@ -12,14 +12,11 @@
 import DefaultTaskpaneBody from "../DefaultTaskpane/DefaultTaskpaneBody";
 import DefaultTaskpaneFooter from "../DefaultTaskpane/DefaultTaskpaneFooter";
 import DefaultTaskpaneHeader from "../DefaultTaskpane/DefaultTaskpaneHeader";
-<<<<<<< HEAD
 import { isInStreamlit } from "../../../utils/location";
-=======
 import Input from "../../elements/Input";
 import Toggle from "../../elements/Toggle";
 import LabelAndTooltip from "../../elements/LabelAndTooltip";
 import Spacer from "../../layout/Spacer";
->>>>>>> fd18b1b9
 
 
 interface UserDefinedImportTaskpaneProps {
@@ -113,23 +110,9 @@
                 userProfile={props.userProfile}
             >
                 {params === undefined &&
-<<<<<<< HEAD
                     <p>
                         {NO_IMPORTERS_MESSAGE}
                     </p>
-=======
-                    <>
-                        <p>
-                            Custom Importers is how you can access your functions that create dataframes from within the Mito Spreadsheet. 
-                        </p>
-                        <Spacer px={10}/>
-                        <p>
-                            To access a custom importer in Mito, pass the function to the mitosheet.sheet() call like this:
-                        </p>
-                        <Spacer px={10}/>
-                        <code>mitosheet.sheet(importers=[function_name])</code>
-                    </>
->>>>>>> fd18b1b9
                 }
                 {params !== undefined &&
                     <>
