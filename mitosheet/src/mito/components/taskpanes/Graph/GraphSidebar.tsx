--- conflicted
+++ resolved
@@ -17,25 +17,13 @@
 import { classNames } from '../../../utils/classNames';
 import Input from '../../elements/Input';
 import { getInputWidth } from '../../elements/Input';
-<<<<<<< HEAD
 import Dropdown from '../../elements/Dropdown';
 import DropdownItem from '../../elements/DropdownItem';
+import ReactDOM from 'react-dom';
 
 export const GraphTitleEditorPopup = (props: {
     containerRef?: React.RefObject<HTMLDivElement>;
-=======
-import ReactDOM from 'react-dom';
-
-export const Popup = (props: {
-    value: string;
-    position?: {
-        left?: number;
-        right?: number;
-        top?: number;
-        bottom?: number;
-    };
     mitoContainerRef?: React.RefObject<HTMLDivElement>;
->>>>>>> 55d71eb5
     setValue: (value: string) => void;
     selectedGraphElement?: GraphElementType;
     setSelectedGraphElement: (graphElement?: GraphElementType) => void;
@@ -75,16 +63,15 @@
     }
 
     return (
-<<<<<<< HEAD
-        <div
-            className={`graph-element-popup-div ${caretPosition === 'above' ? 'graph-element-popup-div-caret-above' : caretPosition === 'below-left' ? 'graph-element-popup-div-caret-below-left' : 'graph-element-popup-div-caret-below-centered'}`}
-            style={{
-                position: 'absolute',
-                height: '32px',
-                ...props.selectedGraphElement?.popupPosition
-            }}
-        >
-            <div>
+        ReactDOM.createPortal(
+            <div
+                className={`graph-element-popup-div ${caretPosition === 'above' ? 'graph-element-popup-div-caret-above' : caretPosition === 'below-left' ? 'graph-element-popup-div-caret-below-left' : 'graph-element-popup-div-caret-below-centered'}`}
+                style={{
+                    position: 'absolute',
+                    height: '32px',
+                    ...props.selectedGraphElement?.popupPosition,
+                }}
+            >
                 <div className='graph-element-popup-div-caret'/>
                 <Input
                     className='popup-input'
@@ -93,28 +80,6 @@
                         zIndex: 1,
                         position: 'relative',
                         width: getInputWidth(temporaryValue ?? '', 150),
-=======
-        ReactDOM.createPortal(
-            <div
-                className={`graph-element-popup-div ${props.caretPosition === 'above' ? 'graph-element-popup-div-caret-above' : props.caretPosition === 'below-left' ? 'graph-element-popup-div-caret-below-left' : 'graph-element-popup-div-caret-below-centered'}`}
-                style={{
-                    position: 'absolute',
-                    height: '32px',
-                    left: props.position.left,
-                    right: props.position.right,
-                    top: props.position.top,
-                    bottom: props.position.bottom,
-                }}
-            >
-                <div className='graph-element-popup-div-caret'/>
-                <Input
-                    className='popup-input'
-                    value={temporaryValue}
-                    style={{
-                        zIndex: 1,
-                        position: 'relative',
-                        width: getInputWidth(temporaryValue, 150),
->>>>>>> 55d71eb5
                     }}
                     onKeyDown={(e) => {
                         /**
@@ -126,11 +91,7 @@
                             e.stopPropagation();
                         }
                         if (e.key === 'Enter') {
-<<<<<<< HEAD
                             props.setValue(temporaryValue ?? '');
-=======
-                            props.setValue(temporaryValue);
->>>>>>> 55d71eb5
                         }
                     }}
                     autoFocus
@@ -138,9 +99,10 @@
                         setTemporaryValue(e.target.value);
                     }}
                 />
-<<<<<<< HEAD
-            </div>
-    </div>)
+            </div>,
+            props.mitoContainerRef.current as HTMLDivElement
+        )
+    );
 }
 
 const GraphTitleContextMenu = (props: {
@@ -149,6 +111,7 @@
     graphOutput: GraphOutput;
     setUIState: React.Dispatch<React.SetStateAction<UIState>>;
     deleteSelectedGraphElement: () => void;
+    mitoContainerRef?: React.RefObject<HTMLDivElement>;
 }) => {
     return (
         <div
@@ -189,7 +152,7 @@
                             if (graphElementObjects === undefined) {
                                 return;
                             }
-                            const elementInfo = getGraphElementInfoFromHTMLElement(graphElementObjects[props.selectedGraphElement.element], props.selectedGraphElement.element, props.graphOutput, 'popup-title-editor');
+                            const elementInfo = getGraphElementInfoFromHTMLElement(graphElementObjects[props.selectedGraphElement.element], props.selectedGraphElement.element, props.graphOutput, props.mitoContainerRef?.current ?? null, 'popup-title-editor');
                             props.setSelectedGraphElement(elementInfo);
                         }
                     }}
@@ -199,12 +162,6 @@
             </Dropdown>
         </div>
     );
-=======
-            </div>,
-            props.mitoContainerRef.current as HTMLDivElement
-        )
-    )
->>>>>>> 55d71eb5
 }
 
 /*
@@ -405,14 +362,8 @@
                             true
                         );
                     }}
-<<<<<<< HEAD
                     containerRef={containerRef}
-=======
-                    caretPosition={selectedGraphElement?.element === 'gtitle' ? 'above' : selectedGraphElement?.element === 'ytitle' ? 'below-left' : 'below-centered'}
-                    position={selectedGraphElement?.popupPosition}
-                    onClose={() => setSelectedGraphElement(null)}
                     mitoContainerRef={props.mitoContainerRef}
->>>>>>> 55d71eb5
                 />
                 <GraphTitleContextMenu
                     setSelectedGraphElement={setSelectedGraphElement}
