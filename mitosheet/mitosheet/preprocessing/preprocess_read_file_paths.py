--- conflicted
+++ resolved
@@ -108,12 +108,4 @@
         if len(code) > 0:
             code.insert(0, '# Read in filepaths as dataframes')
                 
-<<<<<<< HEAD
-        return code
-=======
-        return code, ['import pandas as pd'] if len(code) > 0 else []
-
-
-def get_string_args(args: Collection[Union[pd.DataFrame, str]]) -> List[str]:
-    return [arg for arg in args if isinstance(arg, str)]
->>>>>>> 61ddd481
+        return code, ['import pandas as pd'] if len(code) > 0 else []