#!/usr/bin/env python
# coding: utf-8

# Copyright (c) Saga Inc.
# Distributed under the terms of the GPL License.
from abc import ABC, abstractmethod
from time import perf_counter
<<<<<<< HEAD
=======
from mitosheet.code_chunks.code_chunk import CodeChunk
from mitosheet.state import State
>>>>>>> 53c89d6b
from typing import Any, Dict, List, Optional, Set, Tuple

from mitosheet.code_chunks.code_chunk import CodeChunk
from mitosheet.state import State
from mitosheet.transpiler.transpile_utils import get_globals_for_exec
<<<<<<< HEAD
from mitosheet.types import (ColumnHeader, ColumnID,
                             ExecuteThroughTranspileNewDataframeParams, StepType)


=======
from mitosheet.types import ColumnHeader, ColumnID, ExecuteThroughTranspileNewDataframeParams
 
>>>>>>> 53c89d6b
class StepPerformer(ABC, object):
    """
    The abstract base class for a step performer, which are the set
    of classes that execute, transpile, and describe steps. 
    """

    @classmethod
    @abstractmethod
    def step_version(cls) -> int:
        """
        Returns the version of the step. Changes when the parameters
        of the step change.
        """
        pass

    @classmethod
    @abstractmethod
    def step_type(cls) -> str:
        """
        The name of the step used internally. If you change this, you must upgrade
        the step and bump the version.
        """
        pass
    
    @classmethod
    def step_event_type(cls) -> str:
        """
        The type of the edit event that generates this type of step. 
        This is always just f'{cls.step_type}_edit'.
        """
        return f'{cls.step_type()}_edit'

    @classmethod
    def saturate(cls, prev_state: State, params: Dict[str, Any], previous_steps: List[StepType]) -> Dict[str, Any]:
        """
        Given the parameters of the step, will saturate the event with
        more parameters based on the passed prev_state. 
        """
        # By default, we don't do anything with the saturate
        return params

    @classmethod
    def execute(cls, prev_state: State, params: Dict[str, Any]) -> Tuple[State, Optional[Dict[str, Any]]]:
        """
        1. Parse params
        2. Error check (using no functions specific to Pandas)
        3. Build necessary execution data - namely, new column header info or new dataframe info
        3. Execute the transpiled code to make the new state
        4. Build a result from this

        Execute always returns the post_state, and optionally returns a dictionary
        of execution_data, which is data that may be useful to the transpiler in
        transpiling the code.

        If the execution_data also includes the key `pandas_processing_time`, this 
        will allow the logging infrastructure to determine how much overhead Mito
        adds to executing this event.

        By default, this function will return the result of just executing the transpiled
        code. 

        In general, this function should use _no_ Pandas specific functionality, but rather 
        should just be a) updating metadata or b) computing results from executed code
        that is useful to the spreadsheet.
        """
        post_state, execution_data = cls.execute_through_transpile(prev_state, params)
        return post_state, execution_data

    @classmethod
    @abstractmethod
    def transpile(
        cls,
        prev_state: State,
        params: Dict[str, Any],
        execution_data: Optional[Dict[str, Any]],
    ) -> List[CodeChunk]:
        """
        Returns a list of the CodeChunks that correspond to this 
        step being executed
        """
        pass

    @classmethod
    def execute_through_transpile(
        cls,
        prev_state: State,
        params: Dict[str, Any],
        execution_data: Optional[Dict[str, Any]]=None,
        new_dataframe_params: Optional[ExecuteThroughTranspileNewDataframeParams]=None,
        column_headers_to_column_ids: Optional[Dict[ColumnHeader, ColumnID]]=None,
        optional_code: Optional[List[str]]=None,
        use_deprecated_id_algorithm: bool=False
    ) -> Tuple[State, Dict[str, Any]]:
        """
        Previously, we had a ton of duplicated code in the execute and the code chunk functions. This was annoying 
        for a few reasons:
        1. Duplicated code introduced the possibility that things worked differently on our backend vs. in our generated code. 
        2. It was more work to write, since you had to write everything twice.
        3. It meant we were tied to a specific programming framework like pandas 

        This function was introduced so that we can instead just do the `execute` method simply by executing the 
        code that we would have generated for this step. Thus, the only thing `execute` ends up being responsible 
        for is doing error handling, updating some metadata about the step, or computing a result to return to the
        frontend. In other words: everything other than the actual execution, which is handled by this code here.

        This code works similarly to the AI recon, in that it uses an exec statement and then looks at what changed 
        between before and after the code is executed. However, this code has the additional benefit of knowing what
        it expects to change, so the various parameters are how the caller of this method can tell this function what
        should be different before and after in dataframes.
        """
        from mitosheet.ai.recon import update_state_by_reconing_dataframes

        if execution_data is None:
            execution_data = {}

        modified_dataframe_indexes = cls.get_modified_dataframe_indexes(params)
        # If the modified indexes are -1, then only new dataframes have been created -- and in this
        # case we just don't detect modifications
        if modified_dataframe_indexes == {-1}:
            modified_dataframe_indexes = set()

        post_state = prev_state.copy(deep_sheet_indexes=modified_dataframe_indexes)

        code_chunks = cls.transpile(post_state, params, execution_data)
        code = []
        for chunk in code_chunks:
            _code, imports = chunk.get_code()
            code.extend(imports)
            code.extend(_code)

        final_code = "\n".join(code)

        # TODO: this is weird. This will not always be updated, accoring to exec documentation, 
        # but in practice is seems to work...
        exec_globals = get_globals_for_exec(post_state, post_state.public_interface_version)
        exec_locals = {**exec_globals}
        
        pandas_start_time = perf_counter()
        exec(final_code, exec_globals, exec_locals)

        optional_code_that_successfully_executed = []
        for optional_code_line in optional_code or []:

            # We don't need to exec spaces
            if optional_code_line == '':
                optional_code_that_successfully_executed.append(optional_code_line)
                continue

            # TODO: we should make it so it rolls back the state if this fails
            # because we 
            try:
                exec(optional_code_line, exec_globals, exec_locals)
                optional_code_that_successfully_executed.append(optional_code_line)
            except Exception as e:

                # TODO: If we hit an error, we remove lines up to last non-comment 
                # or empty line

                break

        pandas_processing_time = perf_counter() - pandas_start_time

        for modified_dataframe_index in modified_dataframe_indexes:
            df_name = prev_state.df_names[modified_dataframe_index]
            new_df = exec_locals[df_name]
            post_state, _ = update_state_by_reconing_dataframes(
                post_state, 
                modified_dataframe_index, 
                prev_state.dfs[modified_dataframe_index],
                new_df, 
                column_headers_to_column_ids=column_headers_to_column_ids
            )

        if new_dataframe_params:
            sheet_index_to_overwrite = new_dataframe_params['sheet_index_to_overwrite'] 

            for new_df_name in new_dataframe_params['new_df_names']:
                df_source = new_dataframe_params['df_source']

                new_df = exec_locals[new_df_name] 
                post_state.add_df_to_state(new_df, df_name=new_df_name, df_source=df_source, sheet_index=sheet_index_to_overwrite, use_deprecated_id_algorithm=use_deprecated_id_algorithm)

        return post_state, {
            'pandas_processing_time': pandas_processing_time,
            'optional_code_that_successfully_executed': optional_code_that_successfully_executed,
            **execution_data
        }
        

    @classmethod
    @abstractmethod
    def get_modified_dataframe_indexes(cls, params: Dict[str, Any]) -> Set[int]:
        """
        Returns a set of all the sheet indexes that were modified
        by this step.

        If it returns an empty set, then this step
        modified every dataframe.

        If it returned -1, then it modified all new dataframes (on
        the left side of the dfs array).
        """
        pass<|MERGE_RESOLUTION|>--- conflicted
+++ resolved
@@ -5,25 +5,16 @@
 # Distributed under the terms of the GPL License.
 from abc import ABC, abstractmethod
 from time import perf_counter
-<<<<<<< HEAD
-=======
-from mitosheet.code_chunks.code_chunk import CodeChunk
-from mitosheet.state import State
->>>>>>> 53c89d6b
 from typing import Any, Dict, List, Optional, Set, Tuple
 
 from mitosheet.code_chunks.code_chunk import CodeChunk
 from mitosheet.state import State
 from mitosheet.transpiler.transpile_utils import get_globals_for_exec
-<<<<<<< HEAD
 from mitosheet.types import (ColumnHeader, ColumnID,
                              ExecuteThroughTranspileNewDataframeParams, StepType)
 
 
-=======
-from mitosheet.types import ColumnHeader, ColumnID, ExecuteThroughTranspileNewDataframeParams
- 
->>>>>>> 53c89d6b
+
 class StepPerformer(ABC, object):
     """
     The abstract base class for a step performer, which are the set
