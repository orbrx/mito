--- conflicted
+++ resolved
@@ -1,9 +1,5 @@
 import io
-<<<<<<< HEAD
-from typing import Any, Dict, List, Optional, Tuple, Union
-=======
 from typing import Dict, List, Optional, Tuple
->>>>>>> 4b533c40
 
 import pandas as pd
 import plotly.graph_objects as go
@@ -57,7 +53,6 @@
 }
 
 
-<<<<<<< HEAD
 def get_graph_title(
     x_axis_column_headers: List[ColumnHeader],
     y_axis_column_headers: List[ColumnHeader],
@@ -65,29 +60,6 @@
     graph_type: str,
     special_title: str = None,
 ) -> str:
-=======
-CREATE_FIG_CODE = """# Import plotly and create a figure
-import plotly.graph_objects as go
-fig = go.Figure()
-"""
-
-# We just use fig.show(renderer="iframe"), which per testing works in both JLab 2
-# and JLab 3, and renders in line.
-SHOW_FIG_CODE = 'fig.show(renderer="iframe")'
-
-def is_all_number_series(df: pd.DataFrame, column_headers: List[ColumnHeader]) -> bool:
-    """
-    Returns True if the Mito type of each series with the header column_header
-    in column_headers is a number series. Returns False otherwise. 
-    """
-    for column_header in column_headers:
-        column_dtype = str(df[column_header].dtype)
-        if is_number_dtype(column_dtype):
-            return False
-    return True
-
-def get_graph_title(x_axis_column_headers: List[ColumnHeader], y_axis_column_headers: List[ColumnHeader], filtered: bool, graph_type: str, special_title: str=None) -> str:
->>>>>>> 4b533c40
     """
     Helper function for determing the title of the graph, including a label that the graph is filtered
     """
