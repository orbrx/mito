#!/usr/bin/env python
# coding: utf-8

# Copyright (c) Saga Inc.
# Distributed under the terms of the GPL License.
"""
Contains handlers for the Mito API
"""
from queue import Queue
from threading import Thread
from time import perf_counter
from typing import Any, Callable, Dict, List, NoReturn, Union

from mitosheet.types import MitoWidgetType
from mitosheet.api.get_column_describe import get_column_describe
from mitosheet.api.get_column_summary_graph import get_column_summary_graph
from mitosheet.api.get_csv_files_metadata import get_csv_files_metadata
from mitosheet.api.get_dataframe_as_csv import get_dataframe_as_csv
from mitosheet.api.get_dataframe_as_excel import get_dataframe_as_excel
from mitosheet.api.get_defined_df_names import get_defined_df_names
from mitosheet.api.get_excel_file_metadata import get_excel_file_metadata
from mitosheet.api.get_imported_files_and_dataframes_from_analysis_name import \
    get_imported_files_and_dataframes_from_analysis_name
from mitosheet.api.get_imported_files_and_dataframes_from_current_steps import \
    get_imported_files_and_dataframes_from_current_steps
from mitosheet.api.get_params import get_params
from mitosheet.api.get_path_contents import get_path_contents
from mitosheet.api.get_path_join import get_path_join
from mitosheet.api.get_split_text_to_columns_preview import \
    get_split_text_to_columns_preview
from mitosheet.api.get_test_imports import get_test_imports
from mitosheet.api.get_unique_value_counts import get_unique_value_counts
from mitosheet.steps_manager import StepsManager
from mitosheet.api.get_render_count import get_render_count
from mitosheet.api.get_code_snippets import get_code_snippets
from mitosheet.api.get_snowflake_connection import get_snowflake_connection
from mitosheet.api.validate_snowflake_credentials import validate_snowflake_credentials
# AUTOGENERATED LINE: API.PY IMPORT (DO NOT DELETE)
from mitosheet.telemetry.telemetry_utils import log_event_processed

# As the column summary statistics tab does three calls, we defaulted to this max
MAX_QUEUED_API_CALLS = 3

# NOTE: BE CAREFUL WITH THIS. When in development mode, you can set it to False
<<<<<<< HEAD
# so the API calls are handled in the main thread, to make printing easy
THREADED = False
=======
# so the API calls are handled in the main thread, to make printing easy.
# In newer versions of JupyterLab, to see these print statements:
# View > Show Log Console > in the console set Log Level to Debug
THREADED = True
>>>>>>> 17839d9c


class API:
    """
    The API provides a wrapper around a thread that responds to API calls.

    Some notes:
    -   We allow at most MAX_QUEUED_API_CALLS API calls to be in the queue, which practically
        Stops a backlog of calls from building up.
    -   All API calls should only be reads. This stops us from having to worry
        about most concurrency issues
    -   Note that printing inside of a thread does not work properly! Use sys.stdout.flush() after the print statement.
        See here: https://stackoverflow.com/questions/18234469/python-multithreaded-print-statements-delayed-until-all-threads-complete-executi
    """

    def __init__(self, steps_manager: StepsManager, mito_backend: MitoWidgetType):
        self.api_queue: Queue = Queue(MAX_QUEUED_API_CALLS)
        # Note that we make the thread a daemon thread, which practically means that when
        # The process that starts this thread terminate, our API will terminate as well.
        self.thread = Thread(
            target=handle_api_event_thread,
            args=(self.api_queue, steps_manager, mito_backend),
            daemon=True,
        )
        self.thread.start()

        # Save some variables for ease
        self.steps_manager = steps_manager
        self.mito_backend = mito_backend

    def process_new_api_call(self, event: Dict[str, Any]) -> None:
        """
        We privilege new API calls over old calls, and evict the old ones
        if the API queue is full.

        Because we are using a queue, only events that have not been started
        being processed will get removed.

        If the key 'priority' is in the event, then we handle it in the main
        thread, as we don't want to drop the event. For example, lazy loading
        data has priority!
        """
        if THREADED and "priority" not in event:
            if self.api_queue.full():
                # If the queue is full, we drop the first event, and just return a None
                lost_event = self.api_queue.get()

                self.mito_backend.mito_send({"event": "api_response", "id": lost_event["id"], "data": None})

            self.api_queue.put(event)
        else:
            handle_api_event(self.mito_backend.mito_send, event, self.steps_manager)


def handle_api_event_thread(
    queue: Queue, steps_manager: StepsManager, mito_backend: MitoWidgetType
) -> NoReturn:
    """
    This is the worker thread function, that actually is
    responsible for handling at the API call events.

    It lives forever, and just handles events as it
    receives them from the queue
    """
    while True:
        # Note that this blocks when there is nothing in the queue,
        # and waits till there is something there - so no infinite
        # loop as it is waiting!
        event = queue.get()
        # We place the API handling inside of a try catch,
        # because otherwise if an error is thrown, then the entire thread crashes,
        # and then the API never works again
        try:
            handle_api_event(mito_backend.mito_send, event, steps_manager)
        except:
            # Log in error if it occurs
            log_event_processed(event, steps_manager, failed=True)


def handle_api_event(
    send: Callable, event: Dict[str, Any], steps_manager: StepsManager
) -> None:
    """
    Handler for all API calls. Note that any response to the
    API must return the same ID that the incoming message contains,
    so that the frontend knows how to match the responses.
    """
    result: Union[str, List[str], int] = ''
    params = event['params']
    start_time = perf_counter()
    failed = False

    try:
        if event["type"] == "get_path_contents":
            result = get_path_contents(params)
        elif event["type"] == "get_path_join":
            result = get_path_join(params)
        elif event["type"] == "get_dataframe_as_csv":
            result = get_dataframe_as_csv(params, steps_manager)
        elif event["type"] == "get_column_summary_graph":
            result = get_column_summary_graph(params, steps_manager)
        elif event["type"] == "get_column_describe":
            result = get_column_describe(params, steps_manager)
        elif event["type"] == "get_params":
            result = get_params(params, steps_manager)
        elif event["type"] == "get_excel_file_metadata":
            result = get_excel_file_metadata(params, steps_manager)
        elif event["type"] == "get_csv_files_metadata":
            result = get_csv_files_metadata(params, steps_manager)
        elif event["type"] == "get_unique_value_counts":
            result = get_unique_value_counts(params, steps_manager)
        elif event["type"] == "get_split_text_to_columns_preview":
            result = get_split_text_to_columns_preview(params, steps_manager)
        elif event["type"] == "get_dataframe_as_excel":
            result = get_dataframe_as_excel(params, steps_manager)
        elif event["type"] == "get_defined_df_names":
            result = get_defined_df_names(params, steps_manager)
        elif event["type"] == 'get_imported_files_and_dataframes_from_current_steps':
            result = get_imported_files_and_dataframes_from_current_steps(params, steps_manager)
        elif event["type"] == 'get_imported_files_and_dataframes_from_analysis_name':
            result = get_imported_files_and_dataframes_from_analysis_name(params, steps_manager)
        elif event["type"] == "get_test_imports":
            result = get_test_imports(params, steps_manager)
        elif event["type"] == "get_render_count":
            result = get_render_count(params, steps_manager)
        elif event["type"] == "get_code_snippets":
            result = get_code_snippets(params, steps_manager)
        elif event["type"] == "get_snowflake_connection":
            result = get_snowflake_connection(params, steps_manager)
        elif event["type"] == "validate_snowflake_credentials":
            resutl = validate_snowflake_credentials(params, steps_manager)
        # AUTOGENERATED LINE: API.PY CALL (DO NOT DELETE)
        else:
            raise Exception(f"Event: {event} is not a valid API call")

    except:
        failed = True
    
    # Log processing this event (with potential failure)
    log_event_processed(event, steps_manager, failed=failed, start_time=start_time)

    send({"event": "api_response", "id": event["id"], "data": result})<|MERGE_RESOLUTION|>--- conflicted
+++ resolved
@@ -42,15 +42,10 @@
 MAX_QUEUED_API_CALLS = 3
 
 # NOTE: BE CAREFUL WITH THIS. When in development mode, you can set it to False
-<<<<<<< HEAD
-# so the API calls are handled in the main thread, to make printing easy
-THREADED = False
-=======
 # so the API calls are handled in the main thread, to make printing easy.
 # In newer versions of JupyterLab, to see these print statements:
 # View > Show Log Console > in the console set Log Level to Debug
 THREADED = True
->>>>>>> 17839d9c
 
 
 class API:
