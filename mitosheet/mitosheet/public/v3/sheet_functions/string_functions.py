--- conflicted
+++ resolved
@@ -395,21 +395,13 @@
         return string.replace(old_text, new_text, count)
 
     index = get_index_from_series(string, old_text, new_text, count)
-<<<<<<< HEAD
-    string = get_series_from_primitive_or_series(string, index).fillna('')
-=======
     string_series = get_series_from_primitive_or_series(string, index).fillna('')
->>>>>>> 5c4abb66
     old_text_series = get_series_from_primitive_or_series(old_text, index).fillna('')
     new_text_series = get_series_from_primitive_or_series(new_text, index).fillna('')
     count_series = get_series_from_primitive_or_series(count, index).fillna(0)
 
     return pd.Series(
-<<<<<<< HEAD
-        [s.replace(ot, nt, c) for s, ot, nt, c in zip(string, old_text_series, new_text_series, count_series)],
-=======
         [s.replace(ot, nt, c) for s, ot, nt, c in zip(string_series, old_text_series, new_text_series, count_series)],
->>>>>>> 5c4abb66
         index=index
     )
 
