--- conflicted
+++ resolved
@@ -49,11 +49,7 @@
         'type': 'success',    
         'config_options': {
                 'roles': ['NO_PYTEST_TABLE_ACCESS', 'READONLY'],
-<<<<<<< HEAD
-                'warehouses': ['COMPUTE_WH', 'SYSTEM$STREAMLIT_NOTEBOOK_WH'],    
-=======
                 'warehouses': ['COMPUTE_WH', 'SYSTEM$STREAMLIT_NOTEBOOK_WH'],
->>>>>>> 5c4abb66
                 'databases': ['PYTESTDATABASE', 'SNOWFLAKE', 'SNOWFLAKE_SAMPLE_DATA'],    
                 'schemas': ['INFORMATION_SCHEMA', 'PYTESTSCHEMA'],
                 'tables_and_views': ['COLUMNHEADER_TEST', 'NOROWS', 'SIMPLE_PYTEST_TABLE', 'TYPETEST', 'TYPETEST_SIMPLE', 'YOUR_TABLE_NAME', 'SIMPLE_PYTEST_TABLE_VIEW'],
@@ -118,11 +114,7 @@
         'type': 'success',    
         'config_options': {
                 'roles': ['NO_PYTEST_TABLE_ACCESS', 'READONLY'],
-<<<<<<< HEAD
-                'warehouses': ['SYSTEM$STREAMLIT_NOTEBOOK_WH'],    
-=======
                 'warehouses': ['SYSTEM$STREAMLIT_NOTEBOOK_WH'],
->>>>>>> 5c4abb66
                 'databases': ['SNOWFLAKE', 'SNOWFLAKE_SAMPLE_DATA'],    
                 'schemas': ['ALERT', 'CORE', 'CORTEX', 'IMAGES', 'INFORMATION_SCHEMA', 'ML', 'NOTIFICATION'],
                 'tables_and_views': [],
