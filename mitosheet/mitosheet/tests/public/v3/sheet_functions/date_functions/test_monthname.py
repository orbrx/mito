#!/usr/bin/env python
# coding: utf-8

# Copyright (c) Saga Inc.
# Distributed under the terms of the GPL License.
"""
Contains tests for the MONTHNAME function.
"""

import pytest
import pandas as pd

from mitosheet.public.v3.sheet_functions.date_functions import MONTHNAME
from mitosheet.tests.test_utils import create_mito_wrapper_with_data

MONTHNAME_TESTS = [
    # Just series tests
    (pd.Series(data=[pd.to_datetime('2000-1-2')], dtype='datetime64[ns]'), pd.Series(['Jan'])),
<<<<<<< HEAD
    (pd.Series(['2000-1-1', '2000-2-1', '2000-3-1', '2000-4-1', '2000-5-1', '2000-6-1', '2000-7-1', '2000-8-1', '2000-9-1', '2000-10-1', '2000-11-1', '2000-12-1'], dtype='datetime64[ns]'), 
        pd.Series(['Jan', 'Feb', 'Mar', 'Apr', 'May', 'Jun', 'Jul', 'Aug', 'Sep', 'Oct', 'Nov', 'Dec'])
    ),
    
=======
    (pd.Series(['2000-1-1', '2000-2-1', '2000-3-1', '2000-4-1', '2000-5-1', '2000-6-1', '2000-7-1', '2000-8-1', '2000-9-1', '2000-10-1', '2000-11-1', '2000-12-1']), 
        pd.Series(['Jan', 'Feb', 'Mar', 'Apr', 'May', 'Jun', 'Jul', 'Aug', 'Sep', 'Oct', 'Nov', 'Dec'])
    ),

>>>>>>> b481d04d
    # Just constant tests
    (pd.to_datetime('2000-1-2'), 'Jan'),
    (pd.to_datetime('2000-4-2 13:12:11'), 'Apr'),
    ('2000-1-2', 'Jan'),
    ('1/2/2000', 'Jan'),
    ('2/2/2000', 'Feb'),
    ('3/2/2000', 'Mar'),
    ('4/2/2000', 'Apr'),
    ('5/2/2000', 'May'),
    ('6/2/2000', 'Jun'),
    ('7/2/2000', 'Jul'),
    ('8/2/2000', 'Aug'),
    ('9/2/2000', 'Sep'),
    ('10/2/2000', 'Oct'),
    ('11/2/2000', 'Nov'),
    ('12/2/2000', 'Dec'),


]
@pytest.mark.parametrize("date, expected", MONTHNAME_TESTS)
def test_monthname_works_on_inputs(date, expected):
    result = MONTHNAME(date)
    if isinstance(result, pd.Series):
        assert result.equals(expected)
    else: 
        assert result == expected

def test_monthname_works_in_sheet():
    mito = create_mito_wrapper_with_data(['2000-1-2'])
    mito.set_formula('=MONTHNAME(A)', 0, 'B', add_column=True)
    print(mito.get_value(0, 'B', 1))
    assert mito.get_value(0, 'B', 1) == 'Jan'<|MERGE_RESOLUTION|>--- conflicted
+++ resolved
@@ -16,17 +16,13 @@
 MONTHNAME_TESTS = [
     # Just series tests
     (pd.Series(data=[pd.to_datetime('2000-1-2')], dtype='datetime64[ns]'), pd.Series(['Jan'])),
-<<<<<<< HEAD
     (pd.Series(['2000-1-1', '2000-2-1', '2000-3-1', '2000-4-1', '2000-5-1', '2000-6-1', '2000-7-1', '2000-8-1', '2000-9-1', '2000-10-1', '2000-11-1', '2000-12-1'], dtype='datetime64[ns]'), 
         pd.Series(['Jan', 'Feb', 'Mar', 'Apr', 'May', 'Jun', 'Jul', 'Aug', 'Sep', 'Oct', 'Nov', 'Dec'])
     ),
-    
-=======
     (pd.Series(['2000-1-1', '2000-2-1', '2000-3-1', '2000-4-1', '2000-5-1', '2000-6-1', '2000-7-1', '2000-8-1', '2000-9-1', '2000-10-1', '2000-11-1', '2000-12-1']), 
         pd.Series(['Jan', 'Feb', 'Mar', 'Apr', 'May', 'Jun', 'Jul', 'Aug', 'Sep', 'Oct', 'Nov', 'Dec'])
     ),
 
->>>>>>> b481d04d
     # Just constant tests
     (pd.to_datetime('2000-1-2'), 'Jan'),
     (pd.to_datetime('2000-4-2 13:12:11'), 'Apr'),
