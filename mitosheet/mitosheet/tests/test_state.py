#!/usr/bin/env python
# coding: utf-8

# Copyright (c) Saga Inc.
# Distributed under the terms of the GPL License.
"""
Contains tests for the state class
"""
from mitosheet.state import DATAFRAME_SOURCE_IMPORTED, DATAFRAME_SOURCE_PASSED, State
import pandas as pd

def test_state_can_add_df_to_end():
    df = pd.DataFrame({'A': [123]})
    state = State([df])
    state.add_df_to_state(df, DATAFRAME_SOURCE_IMPORTED)
    for key, value in state.__dict__.items():
<<<<<<< HEAD
        print(key)
=======

>>>>>>> b2b2a475
        if isinstance(value, list) and key != 'user_defined_functions' and key != 'user_defined_importers':
            assert len(value) == 2
    
    assert state.df_sources == [DATAFRAME_SOURCE_PASSED, DATAFRAME_SOURCE_IMPORTED]

def test_state_can_add_df_to_middle():
    df = pd.DataFrame({'A': [123]})
    state = State([df])
    state.add_df_to_state(df, DATAFRAME_SOURCE_IMPORTED, sheet_index=0)
    for key, value in state.__dict__.items() :
        if isinstance(value, list) and key != 'user_defined_functions' and key != 'user_defined_importers':
            assert len(value) == 1
    
    assert state.df_sources == [DATAFRAME_SOURCE_IMPORTED]
<|MERGE_RESOLUTION|>--- conflicted
+++ resolved
@@ -14,11 +14,6 @@
     state = State([df])
     state.add_df_to_state(df, DATAFRAME_SOURCE_IMPORTED)
     for key, value in state.__dict__.items():
-<<<<<<< HEAD
-        print(key)
-=======
-
->>>>>>> b2b2a475
         if isinstance(value, list) and key != 'user_defined_functions' and key != 'user_defined_importers':
             assert len(value) == 2
     
