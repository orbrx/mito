--- conflicted
+++ resolved
@@ -45,29 +45,6 @@
     ),
     (
         [
-<<<<<<< HEAD
-            pd.DataFrame({'A': [1, 2, 3]}, index=pd.to_datetime(['12-22-1997', '12-23-1997', '12-24-1997']))
-        ],
-        0, 
-        pd.to_datetime('12-22-1997'), 
-        [
-            pd.DataFrame({1: [2, 3]}, index=pd.to_datetime(['12-23-1997', '12-24-1997']))
-        ]
-    ),
-    (
-        [
-            pd.DataFrame({'A': [1, 2, 3]}, index=pd.to_timedelta(['1 days', '2 days', '3 days']))
-        ],
-        0, 
-        pd.to_timedelta('1 days'), 
-        [
-            pd.DataFrame({1: [2, 3]}, index=pd.to_timedelta(['2 days', '3 days']))
-        ]
-    ),
-    (
-        [
-=======
->>>>>>> 81f55722
             pd.DataFrame({'A': [1, 2, 3], 'B': ["A", "B", "C"]})
         ],
         0, 
