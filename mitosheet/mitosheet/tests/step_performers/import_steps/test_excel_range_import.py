#!/usr/bin/env python
# coding: utf-8

# Copyright (c) Saga Inc.
# Distributed under the terms of the GPL License.
"""
Contains tests for Excel Range Import
"""

import os
import numpy as np

import pandas as pd
import pytest

from mitosheet.errors import MitoError
from mitosheet.excel_utils import get_col_and_row_indexes_from_range
from mitosheet.public.v2 import get_table_range
from mitosheet.tests.decorators import (pandas_post_1_2_only,
                                        python_post_3_6_only)
from mitosheet.tests.test_utils import create_mito_wrapper_dfs

TEST_FILE_PATH = "test_file.xlsx"
TEST_SHEET_NAME = 'sheet1'
TEST_FILE_PATH_2 = "test_file2.xlsx"
TEST_SHEET_NAME_2 = 'sheet2'
TEST_DF_1 = pd.DataFrame({'header 1': [1], 'header 2': [2]})
TEST_DF_2 = pd.DataFrame({'header 100': [3], 'header 200': [4]})
TEST_DF_3 = pd.DataFrame({'header 101': [100, 200, 300], 'header 201': [200, 300, 400]})
TEST_DF_4 = pd.DataFrame({'header 102': ['abc', 'def'], 'header 202': ['hig', 'jkl']})
TEST_DF_5 = pd.DataFrame({'A': ['abc', 'def'], 'B': ['abc', 'def'], 'C': ['abc', 'dev'], 'D': ['abc', 'dev'], 'E': ['abc', 'dev'], })
TEST_DF_6 = pd.DataFrame({1: [1, 1, 1], 2: [2, 2, 2]})
TEST_DF_7 = pd.DataFrame({'A': [1.0, 2.0, None, None], 'B': [1.0, 2.0, None, None], 'C': [None, 2, 3, None], 'D': [1, 2, 3, 4]})


EXCEL_RANGE_IMPORT_TESTS = [
    (
        ['A1:B2'],
        [TEST_DF_1],
        [{'type': 'range', 'df_name': 'dataframe_1', 'value': 'A1:B2'}],
        [TEST_DF_1],
    ),
    (
        ['A1:B2'],
        [TEST_DF_1],
        [{'type': 'dynamic', 'start_condition': {'type': 'upper left corner value', 'value': TEST_DF_1.columns[0]}, 'end_condition': {'type': 'first empty cell'}, 'column_end_condition': {'type': 'first empty cell'}, 'df_name': 'dataframe_1'}],
        [TEST_DF_1],
    ),
    (   
        ['AA100:AB101'],
        [TEST_DF_1],
        [{'type': 'range', 'df_name': 'dataframe_1', 'value': 'AA100:AB101'}],
        [TEST_DF_1],
    ),
    (
        ['AA100:AB101'],
        [TEST_DF_1],
        [{'type': 'dynamic', 'start_condition': {'type': 'upper left corner value', 'value': TEST_DF_1.columns[0]}, 'end_condition': {'type': 'first empty cell'}, 'column_end_condition': {'type': 'first empty cell'}, 'df_name': 'dataframe_1'}],
        [TEST_DF_1],
    ),
    (
        ['A1:E3'],
        [TEST_DF_5],
        [{'type': 'dynamic', 'start_condition': {'type': 'upper left corner value', 'value': TEST_DF_5.columns[0]}, 'end_condition': {'type': 'first empty cell'}, 'column_end_condition': {'type': 'first empty cell'}, 'df_name': 'dataframe_1'}],
        [TEST_DF_5],
    ),
    (
        ['A1:G100'],
        [TEST_DF_1],
        [{'type': 'dynamic', 'start_condition': {'type': 'upper left corner value', 'value': TEST_DF_1.columns[0]}, 'end_condition': {'type': 'first empty cell'}, 'column_end_condition': {'type': 'first empty cell'}, 'df_name': 'dataframe_1'}],
        [TEST_DF_1],
    ),
    (   
        ['B2:A1'],
        [TEST_DF_1],
        [{'type': 'range', 'df_name': 'dataframe_1', 'value': 'B2:A1'}],
        [TEST_DF_1],
    ),
    (
        ['A1:B4'],
        [TEST_DF_3],
        [{'type': 'range', 'df_name': 'dataframe_1', 'value': 'A1:B4'}],
        [TEST_DF_3],
    ),
    (
        ['A1:B4'],
        [TEST_DF_3],
        [{'type': 'dynamic', 'start_condition': {'type': 'upper left corner value', 'value': TEST_DF_3.columns[0]}, 'end_condition': {'type': 'first empty cell'}, 'column_end_condition': {'type': 'first empty cell'}, 'df_name': 'dataframe_1'}],
        [TEST_DF_3],
    ),
    (
        ['A1:B2', 'A4:B5'],
        [TEST_DF_1, TEST_DF_2],
        [{'type': 'range', 'df_name': 'dataframe_1', 'value': 'A1:B2'}, {'type': 'range', 'df_name': 'dataframe_2',  'value': 'A4:B5'}],
        [TEST_DF_1, TEST_DF_2],
    ),
    (
        ['A1:B2', 'A4:B5'],
        [TEST_DF_1, TEST_DF_2],
        [{'type': 'dynamic', 'start_condition': {'type': 'upper left corner value', 'value': TEST_DF_1.columns[0]}, 'end_condition': {'type': 'first empty cell'}, 'column_end_condition': {'type': 'first empty cell'}, 'df_name': 'dataframe_1'}, {'type': 'dynamic', 'start_condition': {'type': 'upper left corner value', 'value': TEST_DF_2.columns[0]}, 'end_condition': {'type': 'first empty cell'}, 'column_end_condition': {'type': 'first empty cell'}, 'df_name': 'dataframe_2'}],
        [TEST_DF_1, TEST_DF_2],
    ),
    (
        ['A1:B2', 'A4:B5'],
        [TEST_DF_1, TEST_DF_2],
        [{'type': 'dynamic', 'start_condition': {'type': 'upper left corner value', 'value': TEST_DF_1.columns[0]}, 'end_condition': {'type': 'first empty cell'}, 'column_end_condition': {'type': 'first empty cell'}, 'df_name': 'dataframe_1'}, {'type': 'range', 'df_name': 'dataframe_2',  'value': 'A4:B5'}],
        [TEST_DF_1, TEST_DF_2],
    ),
    (
        ['A1:B2', 'A4:B5'],
        [TEST_DF_1, TEST_DF_2],
        [{'type': 'dynamic', 'start_condition': {'type': 'upper left corner value', 'value': TEST_DF_1.columns[0]}, 'end_condition': {'type': 'first empty cell'}, 'column_end_condition': {'type': 'first empty cell'}, 'df_name': 'a bad dataframe name'}, {'type': 'range', 'df_name': '97 also bad', 'value': 'A4:B5'}],
        [TEST_DF_1, TEST_DF_2],
    ),
    (
        ['A1:B2', 'A4:B5'],
        [TEST_DF_1, TEST_DF_2],
        [{'type': 'range', 'df_name': 'a bad dataframe name', 'value': 'A1:B2'}, {'type': 'range', 'df_name': '97 also bad', 'value': 'A4:B5'}],
        [TEST_DF_1, TEST_DF_2],
    ),
    # End before end of dataframe
    (
        ['A1:B4'],
        [TEST_DF_3],
        [{'type': 'dynamic', 'start_condition': {'type': 'upper left corner value', 'value': TEST_DF_3.columns[0]}, 'end_condition': {'type': 'bottom left corner value', 'value': 200}, 'column_end_condition': {'type': 'first empty cell'}, 'df_name': 'dataframe_1'}],
        [TEST_DF_3.iloc[0:2]],
    ),
    # Have a NaN value in the middle
    (
        ['A1:B2', 'A4:B5'],
        [pd.DataFrame({'A': [1]}), pd.DataFrame({'B': [100]})],
        [{'type': 'dynamic', 'start_condition': {'type': 'upper left corner value', 'value': 'A'}, 'end_condition': {'type': 'bottom left corner value', 'value': 100}, 'column_end_condition': {'type': 'first empty cell'}, 'df_name': 'dataframe_1'}],
        [pd.DataFrame({'A': [1, None, 'B', 100]})],
    ),
    # End on a string
    (
        ['A1:B2', 'A4:B5'],
        [pd.DataFrame({'A': [1]}), pd.DataFrame({'B': [100]})],
        [{'type': 'dynamic', 'start_condition': {'type': 'upper left corner value', 'value': 'A'}, 'end_condition': {'type': 'bottom left corner value', 'value': 'B'}, 'column_end_condition': {'type': 'first empty cell'}, 'df_name': 'dataframe_1'}],
        [pd.DataFrame({'A': [1, None, 'B']})],
    ),
    # Have empty cells in the final row
    (
        ['A1:B2', 'A4:B5'],
        [pd.DataFrame({'A': [1], 'D': [1]}), pd.DataFrame({'B': [100], 'C': [None]})],
        [{'type': 'dynamic', 'start_condition': {'type': 'upper left corner value', 'value': 'A'}, 'end_condition': {'type': 'bottom left corner value', 'value': 'B'}, 'column_end_condition': {'type': 'first empty cell'}, 'df_name': 'dataframe_1'}],
        [pd.DataFrame({'A': [1, None, 'B'], 'D': [1, None, 'C']})],
    ),
    (
        ['A1:E3'],
        [TEST_DF_5],
        [{'type': 'dynamic', 'start_condition': {'type': 'upper left corner value', 'value': TEST_DF_5.columns[0]}, 'end_condition': {'type': 'first empty cell'}, 'column_end_condition': {'type': 'num columns', 'value': 1}, 'df_name': 'dataframe_1'}],
        [TEST_DF_5.iloc[:, :1]],
    ),
    (
        ['A1:E3'],
        [TEST_DF_5],
        [{'type': 'dynamic', 'start_condition': {'type': 'upper left corner value', 'value': TEST_DF_5.columns[0]}, 'end_condition': {'type': 'first empty cell'}, 'column_end_condition': {'type': 'num columns', 'value': 3}, 'df_name': 'dataframe_1'}],
        [TEST_DF_5.iloc[:, :3]],
    ),
    # we have a bottom left corner value as well as a number of columns
    (
        ['A1:E3'],
        [TEST_DF_5],
        [{'type': 'dynamic', 'start_condition': {'type': 'upper left corner value', 'value': TEST_DF_5.columns[0]}, 'end_condition': {'type': 'bottom left corner value', 'value': 'abc'}, 'column_end_condition': {'type': 'num columns', 'value': 3}, 'df_name': 'dataframe_1'}],
        [TEST_DF_5.iloc[:1, :3]],
    ),
    # Can't go where there are no data in the rows, so we put some fake data in J3
    (
        ['A1:E3', 'J3:K4'],
        [TEST_DF_5, TEST_DF_1],
        [{'type': 'dynamic', 'start_condition': {'type': 'upper left corner value', 'value': TEST_DF_5.columns[0]}, 'end_condition': {'type': 'first empty cell'}, 'column_end_condition': {'type': 'num columns', 'value': 10}, 'df_name': 'dataframe_1'}],
        [pd.concat([TEST_DF_5, pd.DataFrame([[np.nan if i != 4 or j != 1 else "header 1" for i in range(5)] for j in range(2)], columns=['Unnamed: 5', 'Unnamed: 6', 'Unnamed: 7', 'Unnamed: 8', 'Unnamed: 9'])], axis=1)],
    ),
    # Test start condition starts with condition
    (
        ['A1:B2'],
        [TEST_DF_4],
        [{'type': 'dynamic', 'start_condition': {'type': 'upper left corner value starts with', 'value': 'header'}, 'end_condition': {'type': 'first empty cell'}, 'column_end_condition': {'type': 'first empty cell'}, 'df_name': 'dataframe_1'}],
        [TEST_DF_4],
    ),  
    # Test start condition contains with condition
    (
        ['A1:B2'],
        [TEST_DF_4],
        [{'type': 'dynamic', 'start_condition': {'type': 'upper left corner value contains', 'value': 'er 10'}, 'end_condition': {'type': 'first empty cell'}, 'column_end_condition': {'type': 'first empty cell'}, 'df_name': 'dataframe_1'}],
        [TEST_DF_4],
    ),  
    # Test end condition starts with condition
    (
        ['A1:B4'],
        [TEST_DF_3],
        [{'type': 'dynamic', 'start_condition': {'type': 'upper left corner value', 'value': TEST_DF_3.columns[0]}, 'end_condition': {'type': 'bottom left corner value starts with', 'value': 20}, 'column_end_condition': {'type': 'first empty cell'}, 'df_name': 'dataframe_1'}],
        [TEST_DF_3.iloc[0:2]],
    ),
    # Test end condition starts with condition not starting from A1
    (
        ['B2:C5'],
        [TEST_DF_3],
        [{'type': 'dynamic', 'start_condition': {'type': 'upper left corner value', 'value': TEST_DF_3.columns[0]}, 'end_condition': {'type': 'bottom left corner value starts with', 'value': 20}, 'column_end_condition': {'type': 'first empty cell'}, 'df_name': 'dataframe_1'}],
        [TEST_DF_3.iloc[0:2]],
    ),
    # Test end condition contains
    (
        ['A1:B4'],
        [TEST_DF_3],
        [{'type': 'dynamic', 'start_condition': {'type': 'upper left corner value', 'value': TEST_DF_3.columns[0]}, 'end_condition': {'type': 'bottom left corner value contains', 'value': 20}, 'column_end_condition': {'type': 'first empty cell'}, 'df_name': 'dataframe_1'}],
        [TEST_DF_3.iloc[0:2]],
    ),
    # Test end condition contains
    (
        ['B2:C5'],
        [TEST_DF_3],
        [{'type': 'dynamic', 'start_condition': {'type': 'upper left corner value', 'value': TEST_DF_3.columns[0]}, 'end_condition': {'type': 'bottom left corner value contains', 'value': 20}, 'column_end_condition': {'type': 'first empty cell'}, 'df_name': 'dataframe_1'}],
        [TEST_DF_3.iloc[0:2]],
    ),
    # Tests start with and end with conditions
    (
        ['A1:B2'],
        [TEST_DF_4],
        [{'type': 'dynamic', 'start_condition': {'type': 'upper left corner value contains', 'value': 'er 10'}, 'end_condition': {'type': 'bottom left corner value contains', 'value': 'abc'}, 'column_end_condition': {'type': 'first empty cell'}, 'df_name': 'dataframe_1'}],
        [TEST_DF_4.iloc[0:1]],
    ),  
<<<<<<< HEAD
    # Test that starts with or contains works when there is a gap of Nones, and we don't detect this as the upper left corner value
    (
        ['A1:B2', 'A4:B5'],
        [TEST_DF_1, TEST_DF_2],
        [{'type': 'dynamic', 'start_condition': {'type': 'upper left corner value contains', 'value': 'er 10'}, 'end_condition': {'type': 'first empty cell'}, 'column_end_condition': {'type': 'first empty cell'}, 'df_name': 'dataframe_1'}],
        [TEST_DF_2],
    ),  
=======
    # Tests bottom left corner consecutive emtpy cells
    (
        ['A1:D5'],
        [TEST_DF_7],
        [{'type': 'dynamic', 'start_condition': {'type': 'upper left corner value contains', 'value': 'A'}, 'end_condition': {'type': 'bottom left corner consecutive empty cells', 'value': 3}, 'column_end_condition': {'type': 'first empty cell'}, 'df_name': 'dataframe_1'}],
        [TEST_DF_7.iloc[0:3]],
    ), 
    
>>>>>>> bba9761e
]
@pandas_post_1_2_only
@python_post_3_6_only
@pytest.mark.parametrize("range, input_dfs, imports, output_dfs", EXCEL_RANGE_IMPORT_TESTS)
def test_excel_range_import(range, input_dfs, imports, output_dfs):

    # Write an Excel file
    with pd.ExcelWriter(TEST_FILE_PATH) as writer:
        for index, _range in enumerate(range):
            ((startcol, startrow), _) = get_col_and_row_indexes_from_range(_range)
            input_dfs[index].to_excel(writer, sheet_name=TEST_SHEET_NAME, startrow=startrow, startcol=startcol, index=False)  

    mito = create_mito_wrapper_dfs()

    mito.excel_range_import(TEST_FILE_PATH, TEST_SHEET_NAME, imports)

    assert len(mito.dfs) == len(imports)
    for actual, expected in zip(mito.dfs, output_dfs):
        print(actual)
        print(expected)
        assert actual.equals(expected)

    os.remove(TEST_FILE_PATH)

@pandas_post_1_2_only
@python_post_3_6_only
def test_excel_range_import_works_on_public_interface_1():

    # Write an Excel file
    with pd.ExcelWriter(TEST_FILE_PATH) as writer:
        ((startcol, startrow), _) = get_col_and_row_indexes_from_range('A1:B2')
        pd.DataFrame({'A': [1], "B": [2]}).to_excel(writer, sheet_name=TEST_SHEET_NAME, startrow=startrow, startcol=startcol, index=False)  

    mito = create_mito_wrapper_dfs()
    mito.mito_backend.steps_manager.public_interface_version = 1

    mito.excel_range_import(TEST_FILE_PATH, TEST_SHEET_NAME, [{'type': 'dynamic', 'start_condition': {'type': 'upper left corner value', 'value': 'A'}, 'end_condition': {'type': 'first empty cell'}, 'column_end_condition': {'type': 'first empty cell'}, 'df_name': 'dataframe_1'}])

    assert len(mito.dfs) == 1
    for actual, expected in zip(mito.dfs, [pd.DataFrame({'A': [1], "B": [2]})]):
        assert actual.equals(expected)

    os.remove(TEST_FILE_PATH)

@pandas_post_1_2_only
@python_post_3_6_only
def test_import_with_defined_name_works():
    mito = create_mito_wrapper_dfs(TEST_DF_1)
    TEST_DF_2.to_excel(TEST_FILE_PATH, sheet_name=TEST_SHEET_NAME, index=False)

    mito.excel_range_import(TEST_FILE_PATH, TEST_SHEET_NAME, [{'type': 'range', 'df_name': 'df1', 'value': 'A1:B2'}])

    assert len(mito.dfs) == 2
    assert TEST_DF_1.equals(mito.dfs[0])
    assert TEST_DF_2.equals(mito.dfs[1])

    # Make sure all names are unique
    assert len(set(mito.df_names)) == len(mito.df_names)

    os.remove(TEST_FILE_PATH)

INVALID_RANGES = [
    'A',
    'A:C'
]
@pandas_post_1_2_only
@python_post_3_6_only
@pytest.mark.parametrize("r", INVALID_RANGES)
def test_invalid_ranges_error(r):
    with pytest.raises(MitoError) as e_info:
        get_col_and_row_indexes_from_range(r)

    assert 'Invalid Range' in str(e_info) 



EXCEL_UPPER_LEFT_CORNER_DETECTION_TESTS = [
    (
        ['A1:B2'],
        [TEST_DF_1]
    ),
    (
        ['A1:E3'],
        [TEST_DF_5]
    ),
    (
        ['AA100:AB101'],
        [TEST_DF_1]
    ),
    (
        ['A1:B4'],
        [TEST_DF_3]
    ),
    (
        ['A1:B3'],
        [TEST_DF_4]
    ),
    # Test two, seperated by a row
    (
        ['A1:B2', 'A4:B5'],
        [TEST_DF_1, TEST_DF_2]
    ),
    # Test two, seperated by a col
    (
        ['A1:B2', 'D1:E2'],
        [TEST_DF_1, TEST_DF_2]
    ),
    # Test two, seperated by a row and col
    (
        ['A1:B2', 'D4:E5'],
        [TEST_DF_1, TEST_DF_2]
    ),
]
@pandas_post_1_2_only
@python_post_3_6_only
@pytest.mark.parametrize("ranges, dfs", EXCEL_UPPER_LEFT_CORNER_DETECTION_TESTS)
def test_excel_range_upper_left_detection_works(ranges, dfs):

    # Write an Excel file
    with pd.ExcelWriter(TEST_FILE_PATH) as writer:
        for r, df in zip(ranges, dfs):
            ((startcol, startrow), _) = get_col_and_row_indexes_from_range(r)
            df.to_excel(writer, sheet_name=TEST_SHEET_NAME, startrow=startrow, startcol=startcol, index=False)  

    for r, df in zip(ranges, dfs):
        upper_left_value = df.columns[0]
        assert r == get_table_range(TEST_FILE_PATH, TEST_SHEET_NAME, upper_left_value)

    os.remove(TEST_FILE_PATH)

@pandas_post_1_2_only
@python_post_3_6_only
@pytest.mark.parametrize("ranges, dfs", EXCEL_UPPER_LEFT_CORNER_DETECTION_TESTS)
def test_excel_range_upper_left_with_end_condition(ranges, dfs):

    # Write an Excel file
    with pd.ExcelWriter(TEST_FILE_PATH) as writer:
        for r, df in zip(ranges, dfs):
            ((startcol, startrow), _) = get_col_and_row_indexes_from_range(r)
            df.to_excel(writer, sheet_name=TEST_SHEET_NAME, startrow=startrow, startcol=startcol, index=False)  

    for r, df in zip(ranges, dfs):
        upper_left_value = df.columns[0]
        column = df[upper_left_value]
        ((start_col_index, start_row_index), (end_col_index, end_row_index)) = get_col_and_row_indexes_from_range(r)
        for idx, value in enumerate(column):
            recovered_range = get_table_range(TEST_FILE_PATH, TEST_SHEET_NAME, upper_left_value, bottom_left_value=value)
            ((start_col_index_recovered, start_row_index_recovered), (end_col_index_recovered, end_row_index_recovered)) = get_col_and_row_indexes_from_range(recovered_range)
            assert start_col_index == start_col_index_recovered
            assert end_col_index == end_col_index_recovered
            assert start_row_index == start_row_index_recovered
            assert end_row_index == end_row_index_recovered + (len(df) - idx) - 1

    os.remove(TEST_FILE_PATH)

@pandas_post_1_2_only
@python_post_3_6_only
def test_excel_range_upper_left_detection_finds_first_match():
    ranges = ['A1:B4']
    dfs = [TEST_DF_6]

    # Write an Excel file
    with pd.ExcelWriter(TEST_FILE_PATH) as writer:
        for r, df in zip(ranges, dfs):
            ((startcol, startrow), _) = get_col_and_row_indexes_from_range(r)
            df.to_excel(writer, sheet_name=TEST_SHEET_NAME, startrow=startrow, startcol=startcol, index=False)

    mito = create_mito_wrapper_dfs()
    mito.excel_range_import(TEST_FILE_PATH, TEST_SHEET_NAME, [{'type': 'dynamic', 'start_condition': {'type': 'upper left corner value', 'value': 1}, 'end_condition': {'type': 'first empty cell'}, 'column_end_condition': {'type': 'first empty cell'}, 'df_name': 'df1'}])

    assert mito.dfs[0].equals(TEST_DF_6)


@pandas_post_1_2_only
@python_post_3_6_only
def test_excel_range_import_followed_by_rename_other_does_not_optimize():
    mito = create_mito_wrapper_dfs(TEST_DF_1)
    TEST_DF_2.to_excel(TEST_FILE_PATH, sheet_name=TEST_SHEET_NAME, index=False)

    mito.excel_range_import(TEST_FILE_PATH, TEST_SHEET_NAME, [{'type': 'range', 'df_name': 'df2', 'value': 'A1:B2'}])
    mito.rename_dataframe(0, 'new_df1')

    assert len(mito.dfs) == 2
    assert TEST_DF_1.equals(mito.dfs[0])
    assert TEST_DF_2.equals(mito.dfs[1])

    assert mito.df_names[0] == 'new_df1'
    assert len(mito.optimized_code_chunks) == 2

    os.remove(TEST_FILE_PATH)


@pandas_post_1_2_only
@python_post_3_6_only
def test_excel_range_import_followed_by_delete_optimizes():
    mito = create_mito_wrapper_dfs(TEST_DF_1)
    TEST_DF_2.to_excel(TEST_FILE_PATH, sheet_name=TEST_SHEET_NAME, index=False)

    mito.excel_range_import(TEST_FILE_PATH, TEST_SHEET_NAME, [{'type': 'range', 'df_name': 'df2', 'value': 'A1:B2'}])
    mito.delete_dataframe(1)

    assert len(mito.dfs) == 1
    assert TEST_DF_1.equals(mito.dfs[0])

    assert len(mito.transpiled_code) == 0
    os.remove(TEST_FILE_PATH)

@pandas_post_1_2_only
@python_post_3_6_only
def test_excel_range_import_followed_by_delete_other_does_not_optimize():
    mito = create_mito_wrapper_dfs(TEST_DF_1)
    TEST_DF_2.to_excel(TEST_FILE_PATH, sheet_name=TEST_SHEET_NAME, index=False)

    mito.excel_range_import(TEST_FILE_PATH, TEST_SHEET_NAME, [{'type': 'range', 'df_name': 'df2', 'value': 'A1:B2'}])
    mito.delete_dataframe(0)

    assert len(mito.dfs) == 1
    assert TEST_DF_2.equals(mito.dfs[0])

    assert len(mito.transpiled_code) >= 0
    os.remove(TEST_FILE_PATH)

@pandas_post_1_2_only
@python_post_3_6_only
def test_two_excel_range_imports_optimize_together():
    mito = create_mito_wrapper_dfs(TEST_DF_1)
    TEST_DF_2.to_excel(TEST_FILE_PATH, sheet_name=TEST_SHEET_NAME, index=False)

    mito.excel_range_import(TEST_FILE_PATH, TEST_SHEET_NAME, [{'type': 'range', 'df_name': 'df2', 'value': 'A1:B2'}])
    mito.excel_range_import(TEST_FILE_PATH, TEST_SHEET_NAME, [{'type': 'range', 'df_name': 'df3', 'value': 'A1:B2'}])

    assert len(mito.dfs) == 3
    assert TEST_DF_1.equals(mito.dfs[0])
    assert TEST_DF_2.equals(mito.dfs[1])
    assert TEST_DF_2.equals(mito.dfs[2])

    assert len(mito.optimized_code_chunks) == 1
    os.remove(TEST_FILE_PATH)


@pandas_post_1_2_only
@python_post_3_6_only
def test_two_excel_range_imports_different_sheet_do_not_optimize_together():
    mito = create_mito_wrapper_dfs(TEST_DF_1)
    TEST_DF_2.to_excel(TEST_FILE_PATH, sheet_name=TEST_SHEET_NAME, index=False)
    TEST_DF_2.to_excel(TEST_FILE_PATH_2, sheet_name=TEST_SHEET_NAME_2, index=False)

    mito.excel_range_import(TEST_FILE_PATH, TEST_SHEET_NAME, [{'type': 'range', 'df_name': 'df2', 'value': 'A1:B2'}])
    mito.excel_range_import(TEST_FILE_PATH_2, TEST_SHEET_NAME_2, [{'type': 'range', 'df_name': 'df3', 'value': 'A1:B2'}])

    assert len(mito.dfs) == 3
    assert TEST_DF_1.equals(mito.dfs[0])
    assert TEST_DF_2.equals(mito.dfs[1])
    assert TEST_DF_2.equals(mito.dfs[2])

    assert len(mito.optimized_code_chunks) == 2
    os.remove(TEST_FILE_PATH)<|MERGE_RESOLUTION|>--- conflicted
+++ resolved
@@ -221,7 +221,6 @@
         [{'type': 'dynamic', 'start_condition': {'type': 'upper left corner value contains', 'value': 'er 10'}, 'end_condition': {'type': 'bottom left corner value contains', 'value': 'abc'}, 'column_end_condition': {'type': 'first empty cell'}, 'df_name': 'dataframe_1'}],
         [TEST_DF_4.iloc[0:1]],
     ),  
-<<<<<<< HEAD
     # Test that starts with or contains works when there is a gap of Nones, and we don't detect this as the upper left corner value
     (
         ['A1:B2', 'A4:B5'],
@@ -229,7 +228,6 @@
         [{'type': 'dynamic', 'start_condition': {'type': 'upper left corner value contains', 'value': 'er 10'}, 'end_condition': {'type': 'first empty cell'}, 'column_end_condition': {'type': 'first empty cell'}, 'df_name': 'dataframe_1'}],
         [TEST_DF_2],
     ),  
-=======
     # Tests bottom left corner consecutive emtpy cells
     (
         ['A1:D5'],
@@ -238,7 +236,6 @@
         [TEST_DF_7.iloc[0:3]],
     ), 
     
->>>>>>> bba9761e
 ]
 @pandas_post_1_2_only
 @python_post_3_6_only
