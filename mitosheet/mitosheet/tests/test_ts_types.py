--- conflicted
+++ resolved
@@ -195,7 +195,6 @@
 
     assert int(graph_safety_filter_cutoff) == GRAPH_SAFETY_FILTER_CUTOFF
 
-<<<<<<< HEAD
 def test_user_profile_defaults_matches():
     user_profile_support_email = get_constant_from_ts_file(
         "./src/components/elements/GetSupportButton.tsx",
@@ -203,7 +202,6 @@
     )
 
     assert user_profile_support_email == f"\'{DEFAULT_SUPPORT_EMAIL}\'"
-=======
 
 def test_update_events_enum_defined():
     update_types = get_enum_from_ts_file("./src/types.tsx", "UpdateType")
@@ -211,4 +209,3 @@
 
     for UPDATE in UPDATES:
         assert UPDATE['event_type'] in update_types.values()
->>>>>>> b28e46bf
