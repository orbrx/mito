import ast
import traceback
from copy import copy
from typing import Any, Dict, List, Optional, Tuple

import pandas as pd
from pandas.testing import assert_frame_equal
from mitosheet.errors import make_exec_error

<<<<<<< HEAD
from mitosheet.types import AITransformFrontendResult, ColumnHeader, ColumnReconData, DataframeReconData
=======
from mitosheet.state import DATAFRAME_SOURCE_AI, State
from mitosheet.step_performers.column_steps.delete_column import \
    delete_column_ids
from mitosheet.step_performers.dataframe_steps.dataframe_delete import \
    delete_dataframe_from_state
from mitosheet.types import ColumnHeader, ColumnReconData, DataframeReconData
>>>>>>> 73f6d42e


def is_df_changed(old: pd.DataFrame, new: pd.DataFrame) -> bool:
    try:
        assert_frame_equal(old, new, check_names=False)
        return False
    except AssertionError:
        return True

def exec_for_recon(code: str, original_df_map: Dict[str, pd.DataFrame]) -> DataframeReconData:
    """
    Given some Python code, and a list of previously defined dataframes, this function:
    1. Gets all the newly defined dataframes
    2. Gets all the dataframes that have been modified
    3. Gets the value of the last line of code, if that is a Python expression (e.g. not defining a variable)

    It does all of this while only execing the code a single time, which helps performance.

    To find newly defined dataframes, we just save the local variables before the exec runs, 
    and then find any new dataframes in locals after the exec runs.

    To find the modified dataframes, we capture any dataframe names that are referenced in the code
    as potentially modified and add them as a local. This then allows us to get out the new values 
    of that dataframe, and compare them to the old one to see if they really changed.

    Finially, getting the value of the last line requires parsing the Python AST, checking the
    last expressio, then rebuilding it into a string (aka so we can handle multiple lines) - 
    and then saving it in fake variable that we can then access again through the locals.
    """
    if len(code) == 0:
        return {
            'created_dataframes': {},
            'deleted_dataframes': [],
            'modified_dataframes': {},
            'last_line_expression_value': None
        }

    df_map = {df_name: df.copy(deep=True) for df_name, df in original_df_map.items()}
    locals_before = copy(locals())
    ast_before = ast.parse(code)

    last_expression = ast_before.body[-1]
    if not isinstance(last_expression, ast.Expr):
        has_last_line_expression_value = False
    else:
        has_last_line_expression_value = True
        last_expression_string = ast.unparse([last_expression]) # type: ignore
        code = code.replace(last_expression_string, f'FAKE_VAR_NAME = {last_expression_string}')
    
    potentially_modified_df_names = [
        df_name for df_name in original_df_map if 
        df_name in code
    ]

    for df_name in potentially_modified_df_names:
        locals()[df_name] = df_map[df_name]

    try:
        exec(code, {}, locals())
    except Exception as e:
        raise make_exec_error(e)
        
    # We make a copy of locals, as the local variables redefine themselves in 
    # list comprehensions... sometimes. I don't get what is happening here, but it works
    new_locals = locals()

    created_dataframes: Dict[str, pd.DataFrame] = {
        name: value for name, value in new_locals.items()
        if name not in locals_before and name != 'locals_before' and name != 'FAKE_VAR_NAME'
        and isinstance(value, pd.DataFrame) and name not in original_df_map
    }

    deleted_dataframes = [
        name for name in df_map if name not in new_locals and name in potentially_modified_df_names
    ]

    modified_dataframes = {
        name: value for name, value in new_locals.items()
        if isinstance(value, pd.DataFrame) and name in potentially_modified_df_names
        and is_df_changed(original_df_map[name], value)
    }

    if has_last_line_expression_value:
        last_line_expression_value = locals()['FAKE_VAR_NAME']
    else:
        last_line_expression_value = None

    return {
        'created_dataframes': created_dataframes,
        'deleted_dataframes': deleted_dataframes,
        'modified_dataframes': modified_dataframes,
        'last_line_expression_value': last_line_expression_value
    }

def get_column_recon_data(old_df: pd.DataFrame, new_df: pd.DataFrame) -> ColumnReconData:
    """
    Given a dataframe and a modified dataframe, this function tries to figure out what has happened
    to column headers dataframe. Specifically, because our state maps column headers to do others based on column
    id, we need to track which columns are added, which are removed, and which are renamed.
    """

    old_columns = old_df.columns.to_list()
    new_columns = new_df.columns.to_list()

    old_df_head = old_df.head(5)
    new_df_head = new_df.head(5)

    # First, preserving the order, we remove any columns that are in both the old
    # and the new dataframe
    old_columns_without_shared = list(filter(lambda ch: ch not in new_columns, old_columns))
    new_columns_without_shared = list(filter(lambda ch: ch not in old_columns, new_columns))
    
    # Then, we look through to find any columns that have been simply renamed - simply
    # by comparing to see of column are identical between the two values. We do this 
    # just by checking the first 5 values of the dataframe, before doing a direct comparison
    renamed_columns: Dict[ColumnHeader, ColumnHeader] = {}
    for old_ch in old_columns_without_shared:
        old_column = old_df_head[old_ch]
        for new_ch in new_columns_without_shared:
            new_column = new_df_head[new_ch]
            if old_column.equals(new_column) and new_ch not in renamed_columns.values():
                renamed_columns[old_ch] = new_ch

    added_columns = [ch for ch in new_columns_without_shared if ch not in renamed_columns.values()]
    removed_columns = [ch for ch in old_columns_without_shared if ch not in renamed_columns]

    shared_columns = list(filter(lambda ch: ch in new_columns, old_columns))
    modified_columns = [ch for ch in shared_columns if not old_df[ch].equals(new_df[ch])]

    return {
        'added_columns': added_columns,
        'removed_columns': removed_columns,
        'modified_columns': modified_columns,
        'renamed_columns': renamed_columns,
    }


def exec_and_get_new_state_and_result(state: State, code: str) -> Tuple[State, Optional[Any], AITransformFrontendResult]:

    # Make deep copies of all dataframes here, so we can manipulate them without fear
    # TODO: in the future, we could just do the modified ones
    new_state = state.copy(deep_sheet_indexes=list(range(len(state.dfs))))

    df_map = {df_name: df for df_name, df in zip(new_state.df_names, new_state.dfs)}
    recon_data = exec_for_recon(code, df_map)

    # For all of the added dataframes, we just add them to the state
    for df_name, df in recon_data['created_dataframes'].items():
        new_state.add_df_to_state(df, DATAFRAME_SOURCE_AI, df_name=df_name)

    # For deleted dataframes, we remove them from the state
    for df_name in recon_data['deleted_dataframes']:
        delete_dataframe_from_state(new_state, new_state.df_names.index(df_name))
    
    # For modified dataframes, we update all the column variables
    modified_dataframes_column_recons: Dict[str, ColumnReconData] = {}
    for df_name, new_df in recon_data['modified_dataframes'].items():
        sheet_index = new_state.df_names.index(df_name)
        old_df = df_map[df_name]
        column_recon = get_column_recon_data(old_df, new_df)
        modified_dataframes_column_recons[df_name] = column_recon

        # Add new columns to the state
        new_state.add_columns_to_state(sheet_index, column_recon['added_columns'])

        # Delete removed columns from the state
        deleted_column_ids = new_state.column_ids.get_column_ids_by_headers(sheet_index, column_recon['removed_columns'])
        delete_column_ids(new_state, sheet_index, deleted_column_ids)

        # Rename renamed columns in the state
        for old_ch, new_ch in column_recon['renamed_columns'].items():
            column_id = new_state.column_ids.get_column_id_by_header(sheet_index, old_ch)
            new_state.column_ids.set_column_header(sheet_index, column_id, new_ch)

        # Then, actually set the dataframe
        new_state.dfs[sheet_index] = new_df

    # For the last value, if is a dataframe, then add it to the state as well
    # TODO: we have to take special care to handle this in the generated code (maybe we want to do it in one place?)
    last_line_expression_value = recon_data['last_line_expression_value']
    if isinstance(last_line_expression_value, pd.DataFrame):
        new_state.add_df_to_state(last_line_expression_value, DATAFRAME_SOURCE_AI)

    # If the last line value is a primitive, we return it as a result for the frontend
    result_last_line_value = None
    if isinstance(last_line_expression_value, str) or isinstance(last_line_expression_value, bool) or isinstance(last_line_expression_value, int) or isinstance(last_line_expression_value, float):
        result_last_line_value = last_line_expression_value

    frontend_result: AITransformFrontendResult = {
        'last_line_value': result_last_line_value,
        'created_dataframe_names': list(recon_data['created_dataframes'].keys()),
        'modified_dataframes_column_recons': modified_dataframes_column_recons
    }

    return (new_state, recon_data['last_line_expression_value'], frontend_result)

        
        
<|MERGE_RESOLUTION|>--- conflicted
+++ resolved
@@ -5,18 +5,15 @@
 
 import pandas as pd
 from pandas.testing import assert_frame_equal
+
 from mitosheet.errors import make_exec_error
-
-<<<<<<< HEAD
-from mitosheet.types import AITransformFrontendResult, ColumnHeader, ColumnReconData, DataframeReconData
-=======
 from mitosheet.state import DATAFRAME_SOURCE_AI, State
 from mitosheet.step_performers.column_steps.delete_column import \
     delete_column_ids
 from mitosheet.step_performers.dataframe_steps.dataframe_delete import \
     delete_dataframe_from_state
-from mitosheet.types import ColumnHeader, ColumnReconData, DataframeReconData
->>>>>>> 73f6d42e
+from mitosheet.types import (AITransformFrontendResult, ColumnHeader,
+                             ColumnReconData, DataframeReconData)
 
 
 def is_df_changed(old: pd.DataFrame, new: pd.DataFrame) -> bool:
@@ -208,7 +205,8 @@
     frontend_result: AITransformFrontendResult = {
         'last_line_value': result_last_line_value,
         'created_dataframe_names': list(recon_data['created_dataframes'].keys()),
-        'modified_dataframes_column_recons': modified_dataframes_column_recons
+        'deleted_dataframe_names': recon_data['deleted_dataframes'],
+        'modified_dataframes_column_recons': modified_dataframes_column_recons,
     }
 
     return (new_state, recon_data['last_line_expression_value'], frontend_result)
