#!/usr/bin/env python
# coding: utf-8

# Copyright (c) Saga Inc.
# Distributed under the terms of the GPL License.

import json
import random
import string
from copy import copy, deepcopy
from typing import Any, Callable, Collection, Dict, List, Optional, Set, Tuple, Union

import pandas as pd
from mitosheet.api.get_path_contents import get_path_parts

from mitosheet.data_in_mito import DataTypeInMito, get_data_type_in_mito
from mitosheet.enterprise.mito_config import MitoConfig
from mitosheet.experiments.experiment_utils import get_current_experiment
from mitosheet.step_performers.column_steps.set_column_formula import get_user_defined_sheet_function_objects
from mitosheet.step_performers.import_steps.dataframe_import import DataframeImportStepPerformer
from mitosheet.step_performers.import_steps.excel_range_import import ExcelRangeImportStepPerformer
from mitosheet.step_performers.user_defined_import import UserDefinedImportStepPerformer, get_user_defined_importers_for_frontend
from mitosheet.telemetry.telemetry_utils import log
from mitosheet.preprocessing import PREPROCESS_STEP_PERFORMERS
from mitosheet.saved_analyses.save_utils import get_analysis_exists
from mitosheet.state import State
from mitosheet.step import Step
from mitosheet.step_performers import EVENT_TYPE_TO_STEP_PERFORMER
from mitosheet.step_performers.import_steps.excel_import import \
    ExcelImportStepPerformer
from mitosheet.step_performers.import_steps.simple_import import \
    SimpleImportStepPerformer
from mitosheet.step_performers.import_steps.snowflake_import import \
    SnowflakeImportStepPerformer
from mitosheet.transpiler.transpile import transpile
from mitosheet.transpiler.transpile_utils import get_default_code_options
from mitosheet.types import CodeOptions
from mitosheet.updates import UPDATES
from mitosheet.user.utils import is_enterprise, is_pro, is_running_test
from mitosheet.utils import NpEncoder, dfs_to_array_for_json, get_new_id, is_default_df_names
from mitosheet.step_performers.utils.user_defined_functionality import validate_and_wrap_sheet_functions

def get_step_indexes_to_skip(step_list: List[Step]) -> Set[int]:
    """
    Given a list of steps, will collect all of the steps
    from this list that should be skipped.
    """
    step_indexes_to_skip: Set[int] = set()

    for step_index, step in enumerate(step_list):
        step_indexes_to_skip = step_indexes_to_skip.union(
            step.step_indexes_to_skip(step_list[:step_index])
        )

    return step_indexes_to_skip


def execute_step_list_from_index(
    step_list: List[Step], start_index: Optional[int]=None
) -> List[Step]:
    """
    Given a list of steps, and a specific index to start from, will assume that
    the step_list[start_index] is valid, and execute this list of steps from
    there. See find_last_valid_index to see how the start_index is determined.

    Notably, will _not_ execute the steps that are skipped in this list, which
    means that the returned step list will only have valid prev_state/post_states
    for the steps that are not skipped.

    If start_index is not given, will start from the initialize step.
    """

    # Make sure start index is not None
    if start_index is None:
        start_index = 0

    # Get the steps to skip, so that we can skip them
    step_indexes_to_skip = get_step_indexes_to_skip(step_list)

    # Get the steps that are valid, and the last valid step, so we can execute from there
    new_step_list = step_list[: start_index + 1]
    last_valid_step = step_list[start_index]

    for partial_index, step in enumerate(step_list[start_index + 1 :]):
        step_index = partial_index + start_index + 1
        # If we're skipping a step, add it to the new step list (since we don't
        # want to lose it), but don't reexecute it
        if step_index in step_indexes_to_skip:
            new_step_list.append(step)
            continue
            
        # Create a new step with the same params
        new_step = Step(step.step_type, step.step_id, step.params)

        # Set the previous state of the new step, and then update
        # what the last valid step is
        new_step.set_prev_state_and_execute(last_valid_step.final_defined_state)
        last_valid_step = new_step

        new_step_list.append(new_step)

    return new_step_list


def get_modified_sheet_indexes(
    steps: List[Step], starting_step_index: int, ending_step_index: int
) -> Set[int]:
    """
    Returns a best guess for which sheets have been modified starting at
    starting_step_index and ending at (and including) ending_step_index.

    This is a best guess for caching reasons, and so may return sheets that
    have in fact not been modified. If a sheet index has been modified, it should
    always be returned.
    """
    # If only one step has been performed, we can calculate the modified sheet indexes,
    # otherwise we just say all of them (undo, replay might interact weird)
    if starting_step_index == ending_step_index - 1:
        step = steps[ending_step_index]
        modified_indexes = step.step_performer.get_modified_dataframe_indexes(step.params)

        # If the set is empty, then we modified everything
        if len(modified_indexes) == 0:
            modified_indexes = {j for j in range(len(step.dfs))}
        # If -1 is modified, then all new dataframes are modified, which
        # if nothing new was created, means there was a live updated event,
        # and so we should just take the last element
        elif -1 in modified_indexes:
            prev_step = steps[ending_step_index - 1]
            modified_indexes.remove(-1)

            if len(prev_step.dfs) != len(step.dfs):
                modified_indexes.update(
                    {j for j in range(len(prev_step.dfs), len(step.dfs))}
                )
            else:
                modified_indexes.add(len(step.dfs) - 1)
    else:
        modified_indexes = {i for i in range(len(steps[ending_step_index].dfs))}

    return modified_indexes


class StepsManager:
    """
    The StepsManager holds the list of the steps, and makes sure
    they are updated properly when processing new edit and update
    events.

    To see how this happens, consider the full loop of what happens
    when a new edit event is received.

    1.  The StepsManager receives this new event. It creates a new
        step of the right type, with the params from the new event.
        This is done in the handle_edit_event function.
    2.  Then, the StepsManager tries to run all the steps that exist
        including this new step _that are not currently skipped_.
        It does so with the execute_and_update_steps function, which heavily
        relies on the execute_step_list_from_index helper function above.
    3.  If the new step that is created is a step that does overwrite an
        existing step, then the execute_and_update_steps will detect
        this, and when running all the steps, will skip running the skipped step.

    In this way, the StepsManager keeps a list of all the steps that were ever
    valid. Note that some part of these steps is "append-only" in spirit, in
    that they keep the same step type and params.

    However, as some steps end up getting skipped, it may contain steps that
    are now invalid or out of date (e.g. an old filter step that got skipped).

    Furthermore, the steps objects themselves change, just the step type
    and parameters stay the same and are append-only.
    """

    def __init__(
            self, 
            args: Collection[Union[pd.DataFrame, str, None]], 
            mito_config: MitoConfig, 
            analysis_to_replay: Optional[str]=None,
            import_folder: Optional[str]=None,
            user_defined_functions: Optional[List[Callable]]=None,
            user_defined_importers: Optional[List[Callable]]=None,
            code_options: Optional[CodeOptions]=None
        ):
        """
        When initalizing the StepsManager, we also do preprocessing
        of the arguments that were passed to the mitosheet.

        All preprocessing can be found in mitosheet/preprocessing, and each of
        the transformations are applied before the data is considered imported.
        """

        # We just randomly generate analysis names as a string of 10 letters
        self.analysis_name = 'id-' + ''.join(random.choice(string.ascii_lowercase) for _ in range(10))

        # We also save some data about the analysis the user wants to replay, if there
        # is such an analysis
        self.analysis_to_replay = analysis_to_replay
        self.analysis_to_replay_exists = get_analysis_exists(analysis_to_replay)

        # The import folder is the folder that users have the right to import files from. 
        # If this is set, then we should never let users view or access files that are not
        # inside this folder
        self.import_folder = import_folder

        # The args are a tuple of dataframes or strings, and we start by making them
        # into a list, and making copies of them for safe keeping
        self.original_args = [
            arg.copy(deep=True) if isinstance(arg, pd.DataFrame) else deepcopy(arg)
            for arg in args
        ]

        # We set the original_args_raw_strings. If we later have an args update, then these
        # are overwritten by the args update (and are actually correct). But since we don't 
        # always have an args update, this is the best we can do at this point in time. Notably, 
        # these are required to be set for transpiling arguments
        self.original_args_raw_strings: List[str] = [
            f'"{arg}"' if isinstance(arg, str) else ''
            for arg in args
        ]

        # Then, we go through the process of actually preprocessing the args
        # saving any data that we need to transpilate it later this
        self.preprocess_execution_data = {}
        df_names = None
        for preprocess_step_performers in PREPROCESS_STEP_PERFORMERS:
            args, df_names, execution_data = preprocess_step_performers.execute(args)
            self.preprocess_execution_data[
                preprocess_step_performers.preprocess_step_type()
            ] = execution_data       

        # Then, we check user defined functions. Check them for validity, and wrap them in the correct wrappers,
<<<<<<< HEAD
        # before passing them to the step to be used
        check_valid_sheet_functions(user_defined_functions)
        from mitosheet.public.v3.errors import handle_sheet_function_errors
        self.user_defined_functions = [handle_sheet_function_errors(user_defined_function) for user_defined_function in (user_defined_functions if user_defined_functions is not None else [])]
=======
        user_defined_functions = validate_and_wrap_sheet_functions(user_defined_functions) 
>>>>>>> b6accac0

        # We also do some checks for the user_defined_importers
        self.user_defined_importers = user_defined_importers
        if not is_running_test() and not is_enterprise() and self.user_defined_importers is not None and len(self.user_defined_importers) > 0:
            raise ValueError("importers are only supported in the enterprise version of Mito. See Mito plans https://www.trymito.io/plans")

        # Then we initialize the analysis with just a simple initialize step
        self.steps_including_skipped: List[Step] = [
            Step(
                "initialize", "initialize", {}, None, 
                State(
                    args, 
                    df_names=df_names,
                    user_defined_functions=self.user_defined_functions, 
                    user_defined_importers=self.user_defined_importers
                ), 
                {}
            )
        ]

        """
        To help with redo, we store a list of a list of the steps that 
        existed in the step manager before the user clicked undo or reset,
        along with the type of operation.

        This object contains two types of tuples:
        1. ('append', Step)
        2. ('reset', Step[])

        If you undo a single step, an ('append', Step) will be added onto this 
        list. If you then redo, this Step will be appended back onto the list. 

        If you clear or update_existing_imports, then a ('reset', Step[]) will
        be appended onto this list. If you then undo, this list will become the
        entire list of steps.
        """
        self.undone_step_list_store: List[Tuple[str, List[Step]]] = []

        # We display the state that exists after the curr_step_idx is applied,
        # which means you can never see before the initalize step
        self.curr_step_idx = 0

        # We also cache some of the sheet data in a form suitable to turn
        # into json, so that we can package it and send it to the front-end
        # faster and with less work. Make sure to cache the starting values
        # for the saved sheet data
        self.saved_sheet_data: List[Dict] = dfs_to_array_for_json(
            self.curr_step.final_defined_state,
            set(range(len(args))),
            [],
            self.curr_step.dfs,
            self.curr_step.df_names,
            self.curr_step.df_sources,
            self.curr_step.column_formulas,
            self.curr_step.column_filters,
            self.curr_step.column_ids,
            self.curr_step.df_formats,
        )
        self.last_step_index_we_wrote_sheet_json_on = 0

        # We store the number of update events that have been processed successfully,
        # which allows us to have some awareness about undos and redos in the front-end
        self.update_event_count = 0
        self.redo_count = 0
        self.undo_count = 0

        # This stores the number of times that the sheet renders, and we use it to detect
        # when we are on the first render of a sheet. This is very useful for making
        # sure we only update the state of the backend on the first render of a sheet
        # that corresponds to that backend
        self.render_count = 0

        # We store the experiment that is currently being run for this user
        self.experiment = get_current_experiment()

        # We store the mito_config variables here so that we can use them in the api
        self.mito_config = mito_config

        # The version of the public interface used by this analysis
        self.public_interface_version = 3

        # The options for the transpiled code. The user can optionally pass these 
        # in, but if they don't, we use the default options
        # We also do some checks for the user_defined_importers
        if not is_running_test() and not is_enterprise() and code_options is not None and len(code_options) > 0:
            raise ValueError("code_options are only supported in the enterprise version of Mito. See Mito plans https://www.trymito.io/plans")

        self.code_options: CodeOptions = get_default_code_options(self.analysis_name) if code_options is None else code_options

    @property
    def curr_step(self) -> Step:
        """
        Returns the current step object as a property of the object,
        so reference it with self.curr_step
        """
        return self.steps_including_skipped[self.curr_step_idx]

    @property
    def dfs(self) -> List[pd.DataFrame]:
        return self.steps_including_skipped[self.curr_step_idx].dfs

    @property
    def data_type_in_mito(self) -> DataTypeInMito:
        return get_data_type_in_mito(self.dfs)

    @property
    def sheet_data_json(self) -> str:
        """
        sheet_json contains a serialized representation of the data
        frames that is then fed into the Endo in the front-end.

        NOTE: we only display the _first_ 1,500 rows of the dataframe
        for speed reasons. This results in way less data getting
        passed around
        """
        modified_sheet_indexes = get_modified_sheet_indexes(
            self.steps_including_skipped, self.last_step_index_we_wrote_sheet_json_on, self.curr_step_idx
        )

        array = dfs_to_array_for_json(
            self.curr_step.final_defined_state,
            modified_sheet_indexes,
            self.saved_sheet_data,
            self.curr_step.dfs,
            self.curr_step.df_names,
            self.curr_step.df_sources,
            self.curr_step.column_formulas,
            self.curr_step.column_filters,
            self.curr_step.column_ids,
            self.curr_step.df_formats,
        )

        self.saved_sheet_data = array
        self.last_step_index_we_wrote_sheet_json_on = self.curr_step_idx

        return json.dumps(array, cls=NpEncoder)

    @property
    def analysis_data_json(self):
        return json.dumps(
            {
                "analysisName": self.analysis_name,
                "publicInterfaceVersion": self.public_interface_version,
                "analysisToReplay": {
                    'analysisName': self.analysis_to_replay,
                    'existsOnDisk': self.analysis_to_replay_exists,
                } if self.analysis_to_replay is not None else None,
                "code": self.code(),
                "stepSummaryList": self.step_summary_list,
                "currStepIdx": self.curr_step_idx,
                "dataTypeInTool": self.data_type_in_mito.value,
                "graphDataDict": self.curr_step.graph_data_dict,
                'updateEventCount': self.update_event_count,
                'undoCount': self.undo_count,
                'redoCount': self.redo_count,
                'renderCount': self.render_count,
                'lastResult': self.curr_step.execution_data['result'] if 'result' in self.curr_step.execution_data else None,
                'experiment': self.experiment,
                'codeOptions': self.code_options,
                'userDefinedFunctions': get_user_defined_sheet_function_objects(self.curr_step.post_state),
                'userDefinedImporters': get_user_defined_importers_for_frontend(self.curr_step.post_state),
                "importFolderData": {
                    'path': self.import_folder,
                    'pathParts': get_path_parts(self.import_folder)
                } if self.import_folder is not None else None,
            },
            cls=NpEncoder
        )

    @property
    def step_summary_list(self) -> List:
        """
        Returns a json list of step summaries, not including
        the skipped steps
        """
        step_summary_list = []
        step_indexes_to_skip = get_step_indexes_to_skip(self.steps_including_skipped)
        for index, step in enumerate(self.steps_including_skipped):
            if step.step_type == "initialize":
                step_summary_list.append(
                    {
                        "step_id": step.step_id,
                        "step_idx": 0,
                        "step_type": step.step_type,
                        "step_display_name": "Created a mitosheet",
                        "step_description": "Created a new mitosheet",
                        "params": step.params,
                        "result": step.execution_data.get('result', None) if step.execution_data else None
                    }
                )
                continue

            if index in step_indexes_to_skip:
                continue
            
            # NOTE: we cannot and should not optimize the code chunks here, as
            # rely on getting data out of them is to label the steps correctly
            code_chunks = step.step_performer.transpile(
                step.prev_state, # type: ignore
                step.post_state, # type: ignore
                step.params,
                step.execution_data,
            )

            step_summary_list.append(
                {
                    "step_id": step.step_id,
                    "step_idx": index,
                    "step_type": step.step_type,
                    "step_display_name": code_chunks[0].get_display_name(),
                    "step_description": code_chunks[0].get_description_comment().strip().replace('\n', '\n# '),
                    "params": step.params,
                    "result": step.execution_data.get('result', None) if step.execution_data else None
                }
            )

        return step_summary_list
    
    def code(self) -> List[str]:
        return transpile(self, optimize=(is_pro() or is_running_test()))

    def handle_edit_event(self, edit_event: Dict[str, Any]) -> None:
        """
        Updates the widget state with a new step that was created
        by the edit_event. Each edit event creates one new step.

        If there is an error in the creation of the new step, this
        function will not create the new invalid step.
        """

        # NOTE: We ignore any edit if we are in a historical state, for now. This is a result
        # of the fact that we don't allow previous editing currently
        if self.curr_step_idx != len(self.steps_including_skipped) - 1:
            return

        step_performer = EVENT_TYPE_TO_STEP_PERFORMER[edit_event["type"]]

        # First, we add the public interface to the params, as we might need it for any step
        edit_event["params"]['public_interface_version'] = self.public_interface_version

        # Then, we make a new step
        new_step = Step(
            step_performer.step_type(), edit_event["step_id"], edit_event["params"]
        )

        new_steps = self.steps_including_skipped + [new_step]

        self.execute_and_update_steps(new_steps)

        # If we add a new step, then we clear the last_undone_list_store, as
        # you cannot redo something after you make a new edit
        self.undone_step_list_store = []

        # NOTE: we also check here if we're receiving an edit event, and we have not
        # yet read in the non-default dataframe names. We have to log this here, rather
        # than in the .sheet call (or elsewhere) because the dataframe names are read
        # in after the sheet is rendered. Thus, we just check after the first edit event
        # (e.g. when there are two steps) - if we still have default dataframe names, this
        # is an error. Note we make this a distinct log from when the args update itself
        # fails so that we can check if we really do get to this state
        if len(self.steps_including_skipped) == 2 and is_default_df_names(self.curr_step.df_names): # NOTE: two means we have done at least one edit.
            log('args_update_remains_failed')

    def handle_update_event(self, update_event: Dict[str, Any]) -> None:
        """
        Handles any event that isn't caused by an edit, but instead
        other types of new data coming from the frontend (e.g. the df names
        or some existing steps).
        """

        for update in UPDATES:
            if update_event["type"] == update["event_type"]:
                # Get the params for this event
                params = {key: value for key, value in update_event['params'].items() if key in update['params']}  # type: ignore
                # Actually execute this event
                update["execute"](self, **params)  # type: ignore
                # Update the number of update events we record occuring
                self.update_event_count += 1
                # And then return
                return

        raise Exception(f"{update_event} is not an update event!")

    def find_last_valid_index(self, new_steps: List[Step]) -> int:
        """
        Given the new_steps, this function performs some logic to figure
        out what the last valid index in the steps is (that execution can
        then start from).
        """

        # Currently, we only remove steps in an undo
        if len(new_steps) < len(self.steps_including_skipped):
            # If we are removing steps, then we figure out what skipped steps
            # we are losing, and run from right before where we are no longer
            # skipped steps
            no_longer_skipped_indexes: Set[int] = set()
            for step_index, removed_step in enumerate(self.steps_including_skipped[len(new_steps) :]):
                previous_steps = self.steps_including_skipped[: len(new_steps) + step_index]
                no_longer_skipped_indexes = no_longer_skipped_indexes.union(
                    removed_step.step_indexes_to_skip(previous_steps)
                )

            last_valid_index = (
                min(no_longer_skipped_indexes.union({len(new_steps)})) - 1
            )
        else:
            # Otherwise, if we're adding steps, we figure out which skipped steps
            # we're adding, and run from right before the oldest new skipped step

            # Collect anything that is newly skipped
            newly_skipped_indexes: Set[int] = set()
            for step_index, new_step in enumerate(new_steps[len(self.steps_including_skipped) :]):
                previous_steps = new_steps[: len(self.steps_including_skipped) + step_index]
                newly_skipped_indexes = newly_skipped_indexes.union(
                    new_step.step_indexes_to_skip(previous_steps)
                )

            # The last valid index is the minimum of the newly skipped things - 1
            # or the last valid step (if nothing is skipped)
            last_valid_index = min(newly_skipped_indexes.union({len(self.steps_including_skipped)})) - 1

        # Make sure that this step isn't itself skipped, and decrement until it is not
        all_skipped_indexes = get_step_indexes_to_skip(new_steps)
        while last_valid_index in all_skipped_indexes:
            last_valid_index -= 1

        # Make sure that this index is positive -- it always should be!
        if last_valid_index < 0:
            return 0

        return last_valid_index

    def execute_undo(self) -> None:
        """
        This function attempts to undo the most recent step, and if there
        is no most recent step, does nothing.

        It also handles the special case where the last action was clearing
        the analysis, in which case we have the undo actually reset the
        entire analysis.
        """

        self.undo_count += 1

        # When a user's most recent action is a clear analysis or update_existing_imports, then the undone_step_list_store
        # will end in an item that says ('reset', [...]).
        # In this case, if they press undo right after clearing, then we assume they probably
        # want to undo the clear, aka to redo all those steps
        if len(self.undone_step_list_store) > 0:
            if self.undone_step_list_store[-1][0] == "reset" or self.undone_step_list_store[-1][0] == "undo_to_step_index":
                return self.execute_redo()

        # Otherwise, we just undo the most recent step that the user has created
        # if they have created any steps
        if len(self.steps_including_skipped) == 1:
            return

        new_steps = copy(self.steps_including_skipped)
        undone_step = new_steps.pop()

        self.execute_and_update_steps(new_steps)

        # If this works, then let's add this step to the undo list!
        self.undone_step_list_store.append(("append", [undone_step]))

    def execute_redo(self) -> None:
        """
        Executes a redo, which reapplies the most recently undone
        steps if they exist.

        This will not error if there is nothing to redo, it will
        just return.
        """
        self.redo_count += 1

        if len(self.undone_step_list_store) == 0:
            return

        (undo_or_clear, step_list) = self.undone_step_list_store[-1]
        if undo_or_clear == "append":
            # If it's an undo, just apply onto the end
            new_steps = copy(self.steps_including_skipped)
            new_steps.extend(step_list)
            self.execute_and_update_steps(new_steps)

        elif undo_or_clear == "reset":
            new_steps = step_list
            # Note: since we're breaking the invariant that the steps don't
            # move order, we have to execute from the very start
            self.execute_and_update_steps(new_steps, last_valid_index=0)

        elif undo_or_clear == "undo_to_step_index":
            new_steps = step_list
            self.execute_and_update_steps(new_steps)

        # Remove the item we just redid from the undone_step_list_store, so
        # that we don't redo it again
        self.undone_step_list_store.pop()

    def execute_clear(self) -> None:
        """
        A clear update, which removes all steps in the analysis
        that are not imports.
        """
        if len(self.steps_including_skipped) == 1:
            return

        # Keep only the initalize step and any import steps
        new_steps = [
            step
            for step in self.steps_including_skipped
            if (
                step.step_type == "initialize"
                or step.step_type == SimpleImportStepPerformer.step_type()
                or step.step_type == ExcelImportStepPerformer.step_type()
                or step.step_type == DataframeImportStepPerformer.step_type()
                or step.step_type == SnowflakeImportStepPerformer.step_type()
                or step.step_type == ExcelRangeImportStepPerformer.step_type()
                or step.step_type == UserDefinedImportStepPerformer.step_type()
            )
        ]

        old_steps = copy(self.steps_including_skipped)

        # We need to set the last_valid_index to 0 as we are changing
        # the step order
        self.execute_and_update_steps(new_steps, last_valid_index=0)

        self.undone_step_list_store.append(("reset", old_steps))

    def execute_undo_to_step_index(self, step_idx: int) -> None:
        """
        A execute_undo_to_step_index update, removes all steps in the analysis
        that come after the provided step_idx
        """
        if len(self.steps_including_skipped) == 1:
            return

        old_steps = copy(self.steps_including_skipped)

        new_steps = self.steps_including_skipped[:step_idx + 1]

        # We need to set the last_valid_index to 0 as we are changing
        # the step order
        self.execute_and_update_steps(new_steps, last_valid_index=0)

        self.undone_step_list_store.append(("undo_to_step_index", old_steps))


    def execute_and_update_steps(
        self, new_steps: List[Step], last_valid_index: Optional[int] = None
    ) -> None:
        """
        Given a list of new_steps, runs them from the last valid index,
        based on what is skipped in these new_steps.

        If these new steps result in valid execution, then we set them
        to the step that the step manager stores.

        If last_valid_index is passed, then this will be used instead of
        the last_valid_index that could be calculated by the step list.

        So, pass a last_valid_index if you're changing the order of the steps
        in the new_steps array. Otherwise, the step manager can calculate
        the last valid index without help.
        """
        if last_valid_index is None:
            last_valid_index = self.find_last_valid_index(new_steps)

        final_steps = execute_step_list_from_index(
            new_steps, start_index=last_valid_index
        )
        self.steps_including_skipped = final_steps
        self.curr_step_idx = len(self.steps_including_skipped) - 1

    def execute_steps_data(self, new_steps_data: Optional[List[Dict[str, Any]]] = None) -> None:
        """
        Given steps data (e.g. from a saved analysis), will turn
        this data  into steps and try to run them. If any of them
        fail, will take none of the new steps
        """
        new_steps = copy(self.steps_including_skipped)
        if new_steps_data:
            for step_data in new_steps_data:
                new_step = Step(
                    step_data["step_type"], get_new_id(), step_data["params"]
                )

                new_steps.append(new_step)

        self.execute_and_update_steps(new_steps)<|MERGE_RESOLUTION|>--- conflicted
+++ resolved
@@ -230,14 +230,7 @@
             ] = execution_data       
 
         # Then, we check user defined functions. Check them for validity, and wrap them in the correct wrappers,
-<<<<<<< HEAD
-        # before passing them to the step to be used
-        check_valid_sheet_functions(user_defined_functions)
-        from mitosheet.public.v3.errors import handle_sheet_function_errors
-        self.user_defined_functions = [handle_sheet_function_errors(user_defined_function) for user_defined_function in (user_defined_functions if user_defined_functions is not None else [])]
-=======
-        user_defined_functions = validate_and_wrap_sheet_functions(user_defined_functions) 
->>>>>>> b6accac0
+        self.user_defined_functions = validate_and_wrap_sheet_functions(user_defined_functions) 
 
         # We also do some checks for the user_defined_importers
         self.user_defined_importers = user_defined_importers
