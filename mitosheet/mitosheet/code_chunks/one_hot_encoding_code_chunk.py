--- conflicted
+++ resolved
@@ -7,13 +7,8 @@
 from typing import Any, Dict, List, Optional, Tuple
 from mitosheet.code_chunks.code_chunk import CodeChunk
 from mitosheet.state import State
-<<<<<<< HEAD
-from mitosheet.transpiler.transpile_utils import column_header_to_transpiled_code
+from mitosheet.transpiler.transpile_utils import get_column_header_as_transpiled_code
 from mitosheet.types import ColumnID
-=======
-from mitosheet.transpiler.transpile_utils import get_column_header_list_as_transpiled_code, get_column_header_as_transpiled_code
-from mitosheet.types import ColumnHeader, ColumnID
->>>>>>> 516c221c
 
 class OneHotEncodingCodeChunk(CodeChunk):
 
@@ -34,12 +29,7 @@
         df_name = self.prev_state.df_names[self.sheet_index]
         column_index = self.prev_state.dfs[self.sheet_index].columns.tolist().index(self.column_header)
 
-<<<<<<< HEAD
-        transpiled_column_header = column_header_to_transpiled_code(self.column_header)
-=======
-        transpiled_column_header = get_column_header_as_transpiled_code(column_header)
-        new_transpiled_column_headers = get_column_header_list_as_transpiled_code(self.new_column_headers)
->>>>>>> 516c221c
+        transpiled_column_header = get_column_header_as_transpiled_code(self.column_header)
 
         encode_line = f'tmp_df = pd.get_dummies({df_name}[{transpiled_column_header}])'
         add_line = f'{df_name}[tmp_df.columns] = tmp_df'
