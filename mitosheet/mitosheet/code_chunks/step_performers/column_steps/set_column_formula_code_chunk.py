#!/usr/bin/env python
# coding: utf-8

# Copyright (c) Saga Inc.
# Distributed under the terms of the GPL License.


from typing import Any, Dict, List, Optional, Tuple, Union

from mitosheet.code_chunks.code_chunk import CodeChunk
from mitosheet.code_chunks.code_chunk_utils import \
    get_right_combine_with_column_delete_code_chunk
from mitosheet.code_chunks.step_performers.column_steps.delete_column_code_chunk import \
    DeleteColumnsCodeChunk
from mitosheet.parser import parse_formula
from mitosheet.state import State
from mitosheet.types import (FORMULA_ENTIRE_COLUMN_TYPE, ColumnID,
                             FormulaAppliedToType)
from mitosheet.transpiler.transpile_utils import get_column_header_list_as_transpiled_code


class SetColumnFormulaCodeChunk(CodeChunk):

    def __init__(self, prev_state: State, sheet_index: int, column_id: ColumnID, formula_label: Union[str, bool, int, float], index_labels_formula_is_applied_to: FormulaAppliedToType, new_formula: str, public_interface_version: int):
        super().__init__(prev_state)
        self.sheet_index = sheet_index
        self.column_id = column_id
        self.formula_label = formula_label
        self.index_labels_formula_is_applied_to = index_labels_formula_is_applied_to
        self.new_formula = new_formula
        self.public_interface_version = public_interface_version

        self.df_name = self.prev_state.df_names[self.sheet_index]
        self.column_header = self.prev_state.column_ids.get_column_header_by_id(self.sheet_index, self.column_id)

    def get_display_name(self) -> str:
        return 'Updated column formula'
    
    def get_description_comment(self) -> str:
        if self.index_labels_formula_is_applied_to['type'] == FORMULA_ENTIRE_COLUMN_TYPE:
            return f'Set formula of {self.column_header}'
        else:
<<<<<<< HEAD
            return f'Set formula of {self.column_header} at rows { {column_header_list_to_transpiled_code(self.index_labels_formula_is_applied_to["index_labels"])}}' # type: ignore
=======
            return f'Set formula of {column_header} at rows { {get_column_header_list_as_transpiled_code(self.index_labels_formula_is_applied_to["index_labels"])}}' # type: ignore
>>>>>>> 516c221c

    def get_code(self) -> Tuple[List[str], List[str]]:
        python_code, _, _, _ = parse_formula(
            self.new_formula, 
            self.column_header,
            self.formula_label,
            self.index_labels_formula_is_applied_to,
<<<<<<< HEAD
            self.prev_state.dfs[self.sheet_index],
            df_name=self.prev_state.df_names[self.sheet_index],
=======
            self.post_state.dfs,
            self.post_state.df_names,
            self.sheet_index,
>>>>>>> 516c221c
        )

        return [
            python_code
        ], []

    def get_edited_sheet_indexes(self) -> List[int]:
        return [self.sheet_index]

    def _combine_right_with_delete_column_code_chunk(self, other_code_chunk: DeleteColumnsCodeChunk) -> Optional[CodeChunk]:
        return get_right_combine_with_column_delete_code_chunk(
            self,
            other_code_chunk,
            'sheet_index',
            'column_id',
        )

    def combine_right(self, other_code_chunk: CodeChunk) -> Optional[CodeChunk]:
        if isinstance(other_code_chunk, DeleteColumnsCodeChunk):
            return self._combine_right_with_delete_column_code_chunk(other_code_chunk)

        return None<|MERGE_RESOLUTION|>--- conflicted
+++ resolved
@@ -40,11 +40,7 @@
         if self.index_labels_formula_is_applied_to['type'] == FORMULA_ENTIRE_COLUMN_TYPE:
             return f'Set formula of {self.column_header}'
         else:
-<<<<<<< HEAD
-            return f'Set formula of {self.column_header} at rows { {column_header_list_to_transpiled_code(self.index_labels_formula_is_applied_to["index_labels"])}}' # type: ignore
-=======
-            return f'Set formula of {column_header} at rows { {get_column_header_list_as_transpiled_code(self.index_labels_formula_is_applied_to["index_labels"])}}' # type: ignore
->>>>>>> 516c221c
+            return f'Set formula of {self.column_header} at rows { {get_column_header_list_as_transpiled_code(self.index_labels_formula_is_applied_to["index_labels"])}}' # type: ignore
 
     def get_code(self) -> Tuple[List[str], List[str]]:
         python_code, _, _, _ = parse_formula(
@@ -52,14 +48,9 @@
             self.column_header,
             self.formula_label,
             self.index_labels_formula_is_applied_to,
-<<<<<<< HEAD
-            self.prev_state.dfs[self.sheet_index],
-            df_name=self.prev_state.df_names[self.sheet_index],
-=======
-            self.post_state.dfs,
-            self.post_state.df_names,
+            self.prev_state.dfs,
+            self.prev_state.df_names,
             self.sheet_index,
->>>>>>> 516c221c
         )
 
         return [
