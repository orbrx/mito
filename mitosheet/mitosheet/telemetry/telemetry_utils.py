--- conflicted
+++ resolved
@@ -10,10 +10,7 @@
 more details.
 """
 
-<<<<<<< HEAD
-=======
 import datetime
->>>>>>> a30f2d5e
 import os
 import platform
 import sys
@@ -48,18 +45,12 @@
 
     analytics.sync_mode = True
 
-<<<<<<< HEAD
-
-# Write key taken from segement.com
-analytics.write_key = '6I7ptc5wcIGC4WZ0N1t0NXvvAbjRGUgX' 
-=======
     import pyodide_http
     pyodide_http.patch_all()
 
     # Wrapper
     def post(*args, **kwargs):
         return requests.post(args[1], **kwargs)
->>>>>>> a30f2d5e
 
 
 from mitosheet._version import __version__, package_name
@@ -100,23 +91,6 @@
     telemetry = get_user_field(UJ_MITOSHEET_TELEMETRY) 
     return telemetry if telemetry is not None else False
 
-<<<<<<< HEAD
-__online = None
-
-def is_online() -> bool:
-    global __online
-    if __online is None:
-        try:
-            import requests
-            requests.get('https://google.com')
-            __online = True
-        except:
-            __online = False
-
-    return __online
-
-=======
->>>>>>> a30f2d5e
 def _get_anonymized_log_params(params: Dict[str, Any], steps_manager: Optional[StepsManagerType]=None) -> Dict[str, Any]:
     """
     Private params are where we _make sure_ that no private
@@ -369,27 +343,6 @@
     jupyterlite = is_jupyterlite()
     operating_system = platform.system()
 
-<<<<<<< HEAD
-    
-    if not is_running_test() and is_online():
-        # NOTE: we do not log anything when tests are running
-        analytics.identify(static_user_id, {
-            'version_python': sys.version_info,
-            'version_pandas': pandas_version,
-            'version_ipywidgets': ipywidgets_version,
-            'version_sys': sys.version,
-            'version_mito': __version__,
-            'package_name': package_name, 
-            'version_jupyterlab': jupyterlab_version,
-            'version_notebook': notebook_version,
-            'operating_system': operating_system,
-            'email': user_email,
-            'local': local,
-            UJ_INTENDED_BEHAVIOR: intended_behavior,
-            UJ_FEEDBACKS: feedbacks,
-            UJ_FEEDBACKS_V2: feedbacks_v2
-        })
-=======
     params = {
         'version_python': sys.version_info,
         'version_pandas': pandas_version,
@@ -419,7 +372,6 @@
 
         else:        
             analytics.identify(static_user_id, params)
->>>>>>> a30f2d5e
 
 
 def log(log_event: str, params: Optional[Dict[str, Any]]=None, steps_manager: Optional[StepsManagerType]=None, failed: bool=False, mito_error: Optional[MitoError]=None, start_time: Optional[float]=None) -> None:
@@ -459,15 +411,6 @@
     final_params = {**final_params, **_get_experiment_params()}
 
     # Finially, do the acutal logging. We do not log anything when tests are
-<<<<<<< HEAD
-    # running, or if telemetry is turned off, or if we're offline
-    if not is_running_test() and telemetry_turned_on() and is_online():
-        analytics.track(
-            get_user_field(UJ_STATIC_USER_ID), 
-            log_event, 
-            final_params
-        )
-=======
     # running, or if telemetry is turned off
     if not is_running_test() and telemetry_turned_on():
 
@@ -487,7 +430,6 @@
                 final_params
             )
         
->>>>>>> a30f2d5e
 
     # If we want to print the logs for debugging reasons, then we print them as well
     if PRINT_LOGS:
