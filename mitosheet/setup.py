#!/usr/bin/env python
# coding: utf-8

# Copyright (c) Jupyter Development Team.
# Distributed under the terms of the Modified BSD License.

"""
The mitosheet package is distributed under the mitosheet and mitosheet3
package names on pip. The package.json will tell you all you need to 
know about which one we are in currently using.

As such, this setup.py script reads in the package.json and sets up
the proper package.
"""

<<<<<<< HEAD
from glob import glob
import os
=======
>>>>>>> 548b160c
import json
import os
from glob import glob
from pathlib import Path
from typing import List, Tuple

<<<<<<< HEAD
from setuptools import setup
=======
from setuptools import find_packages, setup
>>>>>>> 548b160c

HERE = Path(__file__).parent.resolve()

package_json = json.loads(open('package.json').read())
lab_path = Path(HERE, 'mitosheet', 'labextension')
notebook_path = Path(HERE, 'mitosheet', 'nbextension')

data_files_spec = [
    # Notebook extension data files
    ('share/jupyter/nbextensions/mitosheet', notebook_path, '**'),
    ('etc/jupyter/nbconfig/notebook.d', str(HERE), 'mitosheet.json'),

    # Lab extension data files
    ("share/jupyter/labextensions/mitosheet", str(lab_path), "**"),
    ("share/jupyter/labextensions/mitosheet", str(HERE), "install.json"),
]

<<<<<<< HEAD
def get_data_files_from_data_files_spec(data_specs):
    """
    Given tuples of (share path, location, glob pattern), turns 
    this into a correct list of data_files items with the pattern
    of (share path, [final paths])
    """
    cwd = os.getcwd()
    
    data_files = []
    for (path, directory, pattern) in data_specs or []:
        directory = os.path.abspath(directory)
        data_files.append((path, [
            f[len(cwd) + 1:] for f in 
            glob(os.path.join(directory, pattern))
        ]))
    
    return data_files

data_files = get_data_files_from_data_files_spec(data_files_spec)
=======

def get_data_files_from_data_files_spec(
    data_specs: List[Tuple[str, str, str]],
):
    """
    Given tuples of (data_file_path, directory_to_search, pattern_to_find),
    this function will return a list of tuples of (data_file_path, [files])
    in the format that setuptools expects.
    """

    file_data = {}

    for (data_file_path, directory_to_search, pattern_to_find) in data_specs or []:

        # Get the directory to search ready
        if os.path.isabs(directory_to_search):
            directory_to_search = os.path.relpath(directory_to_search)
        directory_to_search = directory_to_search.rstrip("/")

        # Get all non-directory files that match the pattern, searching recursively
        files = [
            f for f in glob(
                Path().joinpath(directory_to_search, pattern_to_find).as_posix(), 
                recursive=True
            ) if not os.path.isdir(f)
        ]

        offset = len(directory_to_search) + 1

        for fname in files:
            relative_path = str(Path(fname).parent)[offset:]
            full_data_file_path = Path().joinpath(data_file_path, relative_path).as_posix()

            if full_data_file_path not in file_data:
                file_data[full_data_file_path] = []

            file_data[full_data_file_path].append(fname)

    # Turn to list and sort by length, to be consistent (and maybe cuz we need to for folder creation?)
    data_files = sorted(file_data.items(), key=lambda x: len(x[0]))
    
    return data_files

data_files = get_data_files_from_data_files_spec(data_files_spec)   
>>>>>>> 548b160c

setup_args = dict(
    name                    = 'mitosheet',
    version                 = package_json["version"],
    url                     = package_json["homepage"],
    author                  = package_json["author"]["name"],
    author_email            = package_json["author"]["email"],
    description             = package_json["description"],
    license                 = "GNU Affero General Public License v3",
    long_description="""
    To learn more about Mito, checkout out our documentation: https://docs.trymito.io/getting-started/installing-mito\n\n
    Before installing Mito \n\n
    1. Check that you have Python 3.6 or above. To check your version of Python, open a new terminal, and type python3 --version. If you need to install or update Python, restart your terminal after doing so.\n\n
    2. Checkout our terms of service and privacy policy. By installing Mito, you're agreeing to both of them. Please contact us at aaron [@] sagacollab [dot] com with any questions.\n\n
    Installation Instructions \n\n
    For more detailed installation instructions, see our documentation: https://docs.trymito.io/getting-started/installing-mito\n\n
    1. pip install mitosheet\n\n
    2. Launch JupyterLab 3.0 and open a new notebook\n\n
    3. In the notebook, run the following code:\n\n
    import mitosheet\n\n
    mitosheet.sheet()\n\n
    """,
    long_description_content_type = "text/markdown",
    packages                 = find_packages(exclude=['deployment']),
    include_package_data     = True,
    package_data             = {'': ['*.js', '*.css', '*.html']},
    data_files               = data_files,
    install_requires=[        
        "jupyterlab~=3.0",
        # We allow users to have many versions of pandas installed. All functionality should
        # work, with the exception of Excel import, which might require additonal dependencies
        'pandas>=0.24.2',
        'analytics-python',
        # Graphing libraries
        'plotly>=4.14.3',
        'chardet>=3.0.4',
        # For XLSX, reading - we don't fix so works on all python versions
        'openpyxl',
        # xlsxwriter is needed for adding formatting to exported Excel sheets. 
        # We pin to a pretty old version because the formatting functionality hasn't changed in a long time.
        'xlsxwriter>=0.6.9,<=3.1.3',
    ],
    extras_require = {
        'test': [
            'pytest',
            'flake8',
            'types-chardet',
            'types-requests',
            'mypy',
<<<<<<< HEAD
            'pytest_httpserver'
=======
            'pytest_httpserver',
>>>>>>> 548b160c
        ],
        'deploy': [
            'wheel', 
            'twine',
            "setuptools==56.0.0"
        ],
        'streamlit': [
            'streamlit>=1.24',
        ],
        'optional_feature_dependencies': [
            # According to this documentation (https://github.com/snowflakedb/snowflake-connector-python),
            # snowflake-connect-python requires at least Python 3.7
            'snowflake-connector-python[pandas]; python_version>="3.7"',
            'streamlit>=1.24',
            'dash'
        ]
    },
    zip_safe                = False,
    python_requires         = ">=3.6",
    platforms               = "Linux, Mac OS X, Windows",
    keywords                = ["Jupyter", "JupyterLab", "JupyterLab3"],
    classifiers             = [
        "License :: OSI Approved :: GNU Affero General Public License v3",
        "Programming Language :: Python",
        "Programming Language :: Python :: 3",
        "Programming Language :: Python :: 3.6",
        "Programming Language :: Python :: 3.7",
        "Programming Language :: Python :: 3.8",
        "Programming Language :: Python :: 3.9",
        "Programming Language :: Python :: 3.10",
        "Programming Language :: Python :: 3.11",
        "Framework :: Jupyter",
    ],
)

if __name__ == '__main__':
    setup(**setup_args)<|MERGE_RESOLUTION|>--- conflicted
+++ resolved
@@ -13,22 +13,13 @@
 the proper package.
 """
 
-<<<<<<< HEAD
-from glob import glob
-import os
-=======
->>>>>>> 548b160c
 import json
 import os
 from glob import glob
 from pathlib import Path
 from typing import List, Tuple
 
-<<<<<<< HEAD
-from setuptools import setup
-=======
 from setuptools import find_packages, setup
->>>>>>> 548b160c
 
 HERE = Path(__file__).parent.resolve()
 
@@ -46,27 +37,6 @@
     ("share/jupyter/labextensions/mitosheet", str(HERE), "install.json"),
 ]
 
-<<<<<<< HEAD
-def get_data_files_from_data_files_spec(data_specs):
-    """
-    Given tuples of (share path, location, glob pattern), turns 
-    this into a correct list of data_files items with the pattern
-    of (share path, [final paths])
-    """
-    cwd = os.getcwd()
-    
-    data_files = []
-    for (path, directory, pattern) in data_specs or []:
-        directory = os.path.abspath(directory)
-        data_files.append((path, [
-            f[len(cwd) + 1:] for f in 
-            glob(os.path.join(directory, pattern))
-        ]))
-    
-    return data_files
-
-data_files = get_data_files_from_data_files_spec(data_files_spec)
-=======
 
 def get_data_files_from_data_files_spec(
     data_specs: List[Tuple[str, str, str]],
@@ -111,7 +81,6 @@
     return data_files
 
 data_files = get_data_files_from_data_files_spec(data_files_spec)   
->>>>>>> 548b160c
 
 setup_args = dict(
     name                    = 'mitosheet',
@@ -161,11 +130,7 @@
             'types-chardet',
             'types-requests',
             'mypy',
-<<<<<<< HEAD
-            'pytest_httpserver'
-=======
             'pytest_httpserver',
->>>>>>> 548b160c
         ],
         'deploy': [
             'wheel', 
