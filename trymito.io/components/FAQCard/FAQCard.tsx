import Image from 'next/image'
import { useState } from 'react'

import pageStyles from '../../styles/Page.module.css'
import faqCardStyles from './FAQCard.module.css'

import OpenFaq from '../../public/OpenIconLight.png'
import CloseFaq from '../../public/CloseIconDark.png'

const FAQCard = (props: {title: string, children: JSX.Element, id?: string}): JSX.Element => {

    const [faqCardOpen, setFaqCardOpen] = useState<boolean>(false)
    const imageSrc = faqCardOpen ? CloseFaq : OpenFaq
    const imageAlt = faqCardOpen ? 'Close FAQ': 'Open FAQ'
    const imageHeight = faqCardOpen ? 5 : 20

    return (
        <div 
            className={pageStyles.background_card + ' ' + faqCardStyles.faq_card_container}
            id={props.id}
        >
            <div 
                className={faqCardStyles.header}
                onClick={() => {
                    setFaqCardOpen(prevFaqCardOpen => !prevFaqCardOpen)
                }}
            >
<<<<<<< HEAD
                <h3>
=======
                <h3 className={faqCardStyles.faq_card_header_text}>
>>>>>>> f6c2e347
                    {props.title}
                </h3>
                <div>
                    <Image
                        src={imageSrc}
                        alt={imageAlt}
                        width={20}
                        height={imageHeight}
                    />
                </div>
            </div>
            {faqCardOpen &&
                props.children
            }
        </div>
    )
    
}

export default FAQCard; <|MERGE_RESOLUTION|>--- conflicted
+++ resolved
@@ -25,11 +25,7 @@
                     setFaqCardOpen(prevFaqCardOpen => !prevFaqCardOpen)
                 }}
             >
-<<<<<<< HEAD
-                <h3>
-=======
                 <h3 className={faqCardStyles.faq_card_header_text}>
->>>>>>> f6c2e347
                     {props.title}
                 </h3>
                 <div>
