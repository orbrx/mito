import type { NextPage } from 'next';
import Head from 'next/head';
import Image from 'next/image';
import Link from 'next/link';
import { useEffect, useState } from 'react';
import CTAButtons from '../components/CTAButtons/CTAButtons';
import DownloadCTACard from '../components/CTACards/DownloadCTACard';
import FAQCard from '../components/FAQCard/FAQCard';
import Footer from '../components/Footer/Footer';
import Header, { MITO_INSTALLATION_DOCS_LINK } from '../components/Header/Header';
import InstallInstructions from '../components/InstallInstructions/InstallInstructions';
import StreamlitAppGallery from '../components/StreamlitAppGallery/StreamlitAppGallery';
import TextButton from '../components/TextButton/TextButton';
import homeStyles from '../styles/Home.module.css';
import pageStyles from '../styles/Page.module.css';
import textImageSplitStyles from '../styles/TextImageSplit.module.css';
import titleStyles from '../styles/Title.module.css';
import { classNames } from '../utils/classNames';
import Prism from 'prismjs';
import LogoSection from '../components/LogoSection/LogoSection';
<<<<<<< HEAD
import { PLAUSIBLE_BOOK_A_DEMO_CTA_PRESSED, PLAUSIBLE_COPIED_PIP_INSTALL_MITOSHEET, PLAUSIBLE_INSTALL_DOCS_CTA_LOCATION_TITLE_CARD } from '../utils/plausible';
=======
import { PLAUSIBLE_BOOK_A_DEMO_CTA_PRESSED, PLAUSIBLE_INSTALL_DOCS_CTA_LOCATION_TITLE_CARD, PLAUSIBLE_SCROLLED_TO_INSTALL_INSTRUCTIONS } from '../utils/plausible';
>>>>>>> 4c578896
import { MITO_GITHUB_LINK } from '../components/GithubButton/GithubButton';
import CaseStudies from '../components/CaseStudyCard/CaseStudies';

const Home: NextPage = () => {

  const [copied, setCopied] = useState(false);
  useEffect(() => {
    if (copied) {
      setTimeout(() => {setCopied(false)}, 3000)
    }
  }, [copied])

  useEffect(() => {
    Prism.highlightAll();
  }, []);

  return (
    <>
      <Head>
        <title>Best Python Spreadsheet Automation & Code Generation | Mito </title>
        <meta name="viewport" content="width=device-width, initial-scale=1" />
      </Head>
      
      <Header/>
    
      <div className={pageStyles.container}>

        <main className={pageStyles.main}>
          <section className={pageStyles.background_card + ' ' + titleStyles.title_card}>
            <h1 className={titleStyles.title}>
              {/* Other ideas:
                - Automate your spreadsheets. No Computer Science Degree Required.
                - Edit a spreadsheet. Generate Python code. 
                - Automate your spreadsheets, but successfully
                - All the tools you need to turn Excel reports into Python.
                - Write Python, not Spreadsheets
                - Write Python 4x faster 
                - Write Python 4x faster. Take the test.
                - Don't know how to code? Now you do.
              */}
              Edit a spreadsheet to generate Python. Code 4x faster. 
            </h1>

            <h2 className={titleStyles.description}>
              Join analysts at the world&apos;s largest companies  
              automating their repetitive Excel work with Mito.
            </h2>
              
            <div className={homeStyles.cta_button_and_video_spacer}>
              <div className={homeStyles.cta_buttons_homepage_container}>
                <CTAButtons variant='scroll-to-install' align='center' displaySecondaryCTA={false} textButtonClassName={PLAUSIBLE_SCROLLED_TO_INSTALL_INSTRUCTIONS}/>
                <CTAButtons variant='book a demo' align='center' displaySecondaryCTA={false} textButtonClassName={PLAUSIBLE_BOOK_A_DEMO_CTA_PRESSED}/>
              </div>
            </div>
            
            <iframe
              className='only-on-desktop-inline-block'
              src="https://mito-for-st-demo.streamlit.app/?embed=true"
              height="750"
              style={{width: '80%', border: 'none'}}
            ></iframe>
            <div id='video' className='only-on-mobile'>
              <video className={homeStyles.video} autoPlay loop disablePictureInPicture playsInline webkit-playsinline="true" muted>
                <source src="/demo.mp4" />
              </video>
            </div>
          </section>

          <LogoSection></LogoSection>

          {false && <section className={pageStyles.background_card} >
            {/* So that we can scroll to the correct location on the page, and 
              because we have a fixed header taking up some space, we scroll 
              to this anchor tag. See here: https://stackoverflow.com/questions/10732690/offsetting-an-html-anchor-to-adjust-for-fixed-header
            */}
            <a className="anchor" id='installation'></a>
            <InstallInstructions/>
          </section>}

<<<<<<< HEAD
          <section>
            <CaseStudies />
          </section>
          
=======
        <section className={pageStyles.background_card} >
          {/* So that we can scroll to the correct location on the page, and 
            because we have a fixed header taking up some space, we scroll 
            to this anchor tag. See here: https://stackoverflow.com/questions/10732690/offsetting-an-html-anchor-to-adjust-for-fixed-header
          */}
          <a className="anchor" id='installation'></a>
          <InstallInstructions/>
        </section>
>>>>>>> 4c578896

          <section>
            <div className={classNames(pageStyles.subsection, pageStyles.subsection_justify_baseline)}>
              <div className={textImageSplitStyles.functionality_text}>
                <h2>
                  <span className='text-highlight'>Edit a spreadsheet.</span> <br></br>
                  Generate Python.
                </h2>
                <p className='only-on-mobile'> 
                  Every edit you make to the Mito spreadsheet automatically generates Python code.
                  Stop sitting through Python trainings or waiting for IT support. 
                  Take automation into your own hands using the tools you already know.
                </p>
                <p className='only-on-desktop-inline-block'>
                  Every edit you make to the Mito spreadsheet automatically generates Python code.
                </p>
                <p>
                  Stop sitting through Python trainings or waiting for IT support. 
                  Take automation into your own hands using the tools you already know.
                </p>
                <a href="https://docs.trymito.io/how-to/importing-data-to-mito" target="_blank" rel="noreferrer" className={pageStyles.link_with_p_tag_margins}>
                  View all 100+ transformations →
                </a>
              </div>
              <div className={classNames(textImageSplitStyles.functionality_media, textImageSplitStyles.functionality_media_supress_bottom_margin)}>
                <Image src={'/automate.png'} alt='Automate analysis with Mito' width={500} height={250} layout='responsive'/>
              </div>
            </div>
          
            <div className={classNames(pageStyles.subsection, pageStyles.subsection_justify_baseline)}>
              <div className={classNames(textImageSplitStyles.functionality_media, textImageSplitStyles.functionality_media_supress_bottom_margin, 'only-on-desktop-inline-block')}>
                <Image src={'/Mito_AI_Taskpane.png'} alt='Use Mito AI to transform your data' width={500} height={250} layout='responsive'/>
              </div>
                <div className={textImageSplitStyles.functionality_text}>
                <h2>
                  <span className='text-highlight'>Transform</span> your data with AI
                </h2>
                <p>
                  Describe your edits in plain english. The Mito AI assistant will write the code.
                </p>
                <p className={pageStyles.link}>
                  <Link href="/python-ai-tools" >
                    Learn more about Mito AI →
                  </Link>
                </p>
              </div>
              <div className={classNames(textImageSplitStyles.functionality_media, textImageSplitStyles.functionality_media_supress_bottom_margin, 'only-on-mobile-block')}>
                <Image src={'/Mito_AI_Taskpane.png'} alt='Use Mito AI to transform your data' width={500} height={250} layout='responsive'/>
              </div>
            </div>

            <div className={classNames(pageStyles.subsection, pageStyles.subsection_justify_baseline)}>
              <div className={textImageSplitStyles.functionality_text}>
                <h2>
                  All in <span className='text-color-jupyter-orange'>Jupyter</span>, <span className='text-color-streamlit-red'>Streamlit</span>, and <span className='text-highlight'>Dash</span>
                </h2>
                <p className='only-on-mobile'> 
                  Mito is a Jupyter extension and Streamlit component, so you don&apos;t need to set up any new infrastructure. 
                  Get started with Mito in seconds. It&apos;s easy as pip install mitosheet.
                </p>
                <p className='only-on-desktop-inline-block'>
                  Mito is a Jupyter extension, so you don&apos;t need to set up any new infrastructure.
                </p>
                <p className='only-on-desktop-inline-block'>
                  Get started with Mito in seconds. It&apos;s easy as: <br></br><br></br>
                  <span className={classNames(PLAUSIBLE_COPIED_PIP_INSTALL_MITOSHEET, 'code-background')} onClick={async () => {
                    // Copy to clickboard on click
                    await navigator.clipboard.writeText('pip install mitosheet');
                    setCopied(true);
                  }}>
                    pip install mitosheet
                  </span> {copied && "- copied!"}
                </p>
              </div>
              <div className={classNames(textImageSplitStyles.functionality_media, textImageSplitStyles.functionality_media_supress_bottom_margin)}>
                <Image src={'/jupyter-and-streamlit.png'} alt='Use Mito in Jupyter or Streamlit' width={678} height={342} layout='responsive'/>
              </div>
            </div>

          </section>


          <section>
            <div className={classNames(pageStyles.subsection, pageStyles.subsection_column, 'center')}>
                <h2>
                  Upgrade Python scripts to interactive Streamlit Dashboards
                </h2>
                <p>
                  Turn one hour of automation savings into tens of hours by sharing automation scripts through Streamlit dashboards.
                </p>
                <p className={pageStyles.link}>
                  <Link href="/data-app" >
                    Learn more about Mito in Streamlit →
                  </Link>
                </p>
            </div>
            <StreamlitAppGallery />
                
          </section>

          <section className={homeStyles.metrics_container + ' margin-top-8rem'}>
            <div className={homeStyles.metric_container}>
              <p className={homeStyles.metric_number_text}>
                50,000+
              </p>
              <p className={homeStyles.metrics_label}>
                Mito users
              </p>
            </div>
            <div className={homeStyles.metric_container}>
              <p className={homeStyles.metric_number_text}>
                100,000+
              </p>
              <p className={homeStyles.metrics_label}>
                Hours saved through automation
              </p>
            </div>
            <div className={homeStyles.metric_container}>
              <p className={homeStyles.metric_number_text}>
                800,000+
              </p>
              <p className={homeStyles.metrics_label}>
                Mito Sheets Created
              </p>
            </div>
          </section>

          <section className={pageStyles.background_card}>
            <DownloadCTACard />
          </section>

          <section style={{marginBottom: '60px'}}>
            <h2 className='center'>
              Frequently Asked Questions
            </h2>
            <FAQCard title='Is Mito open source?'>
              <div>
                <p>
                  Mito is an open source project, and the codebase is available on <a className={pageStyles.link} href={MITO_GITHUB_LINK} target="_blank" rel="noreferrer">Github</a>.
                </p>
                <p>
                  Outside contributions are welcome and encouraged! 
                </p>
              </div>
            </FAQCard>
            <FAQCard title='Is Mito free?'>
              <div>
                <p>
                  Mito Open Source is free. You can install Mito by following the install instructions <a className={pageStyles.link} href={MITO_INSTALLATION_DOCS_LINK} target="_blank" rel="noreferrer">here</a>.
                </p>
                <p>
                  For individuals automating spreadsheet processes, we offer a Pro version. Mito Pro includes unlimited AI completions, disabling all telemetry, and additional formatting and transformation options.
                </p>
                <p>
                  For enterprises looking to accelerate Python adoption, Mito Enterprise includes advanced functionality like admin controls, database and LLM integrations, and training programs. 
                </p>
                <p>
                  See more at our <Link href='/plans'><a className={pageStyles.link}>plans page.</a></Link>
                </p>
              </div>
            </FAQCard>
            <FAQCard title='How do I install Mito?'>
              <div>
                <p>
                  Mito is a Jupyter extension that runs in JupyterLab, Jupyter notebooks, and JupyterHub.
                </p>
                <p>
                  You can install Mito by following the install instructions <a className={pageStyles.link} href={MITO_INSTALLATION_DOCS_LINK} target="_blank" rel="noreferrer">here</a>.
                </p>
              </div>
            </FAQCard>
            <FAQCard title='Can I use Mito to automate my spreadsheet tasks?'>
              <div>
                <p>
                  Yes! Mito is designed to help you automate your spreadsheet tasks.
                </p>
                <p>
                  By completing your spreadsheet workflow a single time in Mito, you will get a Python script that you can rerun on new data.
                </p>
              </div>
            </FAQCard>
            <FAQCard title='Can I use Python to view a spreadsheet?'>
              <div>
                <p>
                  Mito provides a spreadsheet interface within your Python enviornment. 
                </p>
                <p>
                  You can use Mito to view, edit, and transform your spreadsheet data from within Python, without needing to be a Python expert.
                </p>
              </div>
            </FAQCard>
            
          </section>
        </main>
        <Footer />
      </div>
    </>
  )
}

export default Home<|MERGE_RESOLUTION|>--- conflicted
+++ resolved
@@ -2,29 +2,24 @@
 import Head from 'next/head';
 import Image from 'next/image';
 import Link from 'next/link';
+import Prism from 'prismjs';
 import { useEffect, useState } from 'react';
 import CTAButtons from '../components/CTAButtons/CTAButtons';
 import DownloadCTACard from '../components/CTACards/DownloadCTACard';
+import CaseStudies from '../components/CaseStudyCard/CaseStudies';
 import FAQCard from '../components/FAQCard/FAQCard';
 import Footer from '../components/Footer/Footer';
+import { MITO_GITHUB_LINK } from '../components/GithubButton/GithubButton';
 import Header, { MITO_INSTALLATION_DOCS_LINK } from '../components/Header/Header';
 import InstallInstructions from '../components/InstallInstructions/InstallInstructions';
+import LogoSection from '../components/LogoSection/LogoSection';
 import StreamlitAppGallery from '../components/StreamlitAppGallery/StreamlitAppGallery';
-import TextButton from '../components/TextButton/TextButton';
 import homeStyles from '../styles/Home.module.css';
 import pageStyles from '../styles/Page.module.css';
 import textImageSplitStyles from '../styles/TextImageSplit.module.css';
 import titleStyles from '../styles/Title.module.css';
 import { classNames } from '../utils/classNames';
-import Prism from 'prismjs';
-import LogoSection from '../components/LogoSection/LogoSection';
-<<<<<<< HEAD
-import { PLAUSIBLE_BOOK_A_DEMO_CTA_PRESSED, PLAUSIBLE_COPIED_PIP_INSTALL_MITOSHEET, PLAUSIBLE_INSTALL_DOCS_CTA_LOCATION_TITLE_CARD } from '../utils/plausible';
-=======
-import { PLAUSIBLE_BOOK_A_DEMO_CTA_PRESSED, PLAUSIBLE_INSTALL_DOCS_CTA_LOCATION_TITLE_CARD, PLAUSIBLE_SCROLLED_TO_INSTALL_INSTRUCTIONS } from '../utils/plausible';
->>>>>>> 4c578896
-import { MITO_GITHUB_LINK } from '../components/GithubButton/GithubButton';
-import CaseStudies from '../components/CaseStudyCard/CaseStudies';
+import { PLAUSIBLE_BOOK_A_DEMO_CTA_PRESSED, PLAUSIBLE_SCROLLED_TO_INSTALL_INSTRUCTIONS } from '../utils/plausible';
 
 const Home: NextPage = () => {
 
@@ -93,30 +88,18 @@
 
           <LogoSection></LogoSection>
 
-          {false && <section className={pageStyles.background_card} >
+          <section>
+            <CaseStudies />
+          </section>
+
+          <section className={pageStyles.background_card} >
             {/* So that we can scroll to the correct location on the page, and 
               because we have a fixed header taking up some space, we scroll 
               to this anchor tag. See here: https://stackoverflow.com/questions/10732690/offsetting-an-html-anchor-to-adjust-for-fixed-header
             */}
             <a className="anchor" id='installation'></a>
             <InstallInstructions/>
-          </section>}
-
-<<<<<<< HEAD
-          <section>
-            <CaseStudies />
-          </section>
-          
-=======
-        <section className={pageStyles.background_card} >
-          {/* So that we can scroll to the correct location on the page, and 
-            because we have a fixed header taking up some space, we scroll 
-            to this anchor tag. See here: https://stackoverflow.com/questions/10732690/offsetting-an-html-anchor-to-adjust-for-fixed-header
-          */}
-          <a className="anchor" id='installation'></a>
-          <InstallInstructions/>
-        </section>
->>>>>>> 4c578896
+          </section>
 
           <section>
             <div className={classNames(pageStyles.subsection, pageStyles.subsection_justify_baseline)}>
