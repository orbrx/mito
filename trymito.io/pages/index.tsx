import type { NextPage } from 'next'
import Image from 'next/image'
import Head from 'next/head'
import Footer from '../components/Footer/Footer';
import Header, { MITO_INSTALLATION_DOCS_LINK } from '../components/Header/Header';
import Tweets from '../components/Tweets/Tweets';
import homeStyles from '../styles/Home.module.css'
import pageStyles from '../styles/Page.module.css'
import titleStyles from '../styles/Title.module.css'
import textImageSplitStyles from '../styles/TextImageSplit.module.css'
import CTAButtons from '../components/CTAButtons/CTAButtons';
import GithubButton from '../components/GithubButton/GithubButton';
import DownloadCTACard from '../components/CTACards/DownloadCTACard';
import TextButton from '../components/TextButton/TextButton';
import AIThesis from '../components/AIThesis/AIThesis';
import { useEffect, useState } from 'react';
<<<<<<< HEAD
import { classNames } from '../utils/classNames';
=======
import FAQCard from '../components/FAQCard/FAQCard';
>>>>>>> f6c2e347
import Link from 'next/link';

const Home: NextPage = () => {

  const [copied, setCopied] = useState(false);
  useEffect(() => {
    if (copied) {
      setTimeout(() => {setCopied(false)}, 3000)
    }
  }, [copied])

  return (
    <>
      <Head>
        <title>Best Python Spreadsheet Automation & Code Generation | Mito </title>
        <meta name="viewport" content="width=device-width, initial-scale=1" />
      </Head>
      
      <Header/>
    
      <div className={pageStyles.container}>

        <main className={pageStyles.main}>
          <section className={pageStyles.background_card + ' ' + titleStyles.title_card}>
              <h1 className={titleStyles.title}>
                Spreadsheets, meet <span className='text-color-purple'>AI Automation</span>
              </h1>

              <h2 className={titleStyles.description}>
                Analysts at the world&apos;s largest banks  
                save themselves from hours of repetitive work.
              </h2>
              
              <div className={homeStyles.cta_button_and_video_spacer}>
                <CTAButtons variant='try jupyterlite' align='center'/>
              </div>
              
            <div id='video'>
              <video className={homeStyles.video} autoPlay loop disablePictureInPicture playsInline webkit-playsinline="true" muted>
                <source src="/demo.mp4" />
              </video>
            </div>
          </section>

          <section>
<<<<<<< HEAD
            <div className={classNames(pageStyles.subsection, pageStyles.subsection_justify_baseline)}>
              <div className={textImageSplitStyles.functionality_text}>
                <h1>
=======
            <div className={pageStyles.subsection}>
              <div className={homeStyles.functionality_text}>
                <h2>
>>>>>>> f6c2e347
                  <span className='text-highlight'>Edit a spreadsheet.</span> <br></br>
                  Generate Python.
                </h2>
                <p className='display-mobile-only'> 
                  Every edit you make to the Mito spreadsheet automatically generates Python code.
                  Stop sitting through Python trainings or waiting for IT support. 
                  Take automation into your own hands using the tools you already know.
                </p>
                <p className='display-desktop-only-inline-block'>
                  Every edit you make to the Mito spreadsheet automatically generates Python code.
                </p>
                <p>
                  Stop sitting through Python trainings or waiting for IT support. 
                  Take automation into your own hands using the tools you already know.
                </p>
                <a href="https://docs.trymito.io/how-to/importing-data-to-mito" target="_blank" rel="noreferrer" className={pageStyles.link_with_p_tag_margins}>
                  View all 100+ transformations →
                </a>
              </div>
              <div className={classNames(textImageSplitStyles.functionality_media, textImageSplitStyles.functionality_media_supress_bottom_margin)}>
                <Image src={'/automate.png'} alt='Automate analysis with Mito' width={500} height={250} layout='responsive'/>
              </div>
            </div>
          
            <div className={classNames(pageStyles.subsection, pageStyles.subsection_justify_baseline)}>
              <div className={classNames(textImageSplitStyles.functionality_media, textImageSplitStyles.functionality_media_supress_bottom_margin, 'display-desktop-only-inline-block')}>
                <Image src={'/Mito_AI_Taskpane.png'} alt='Use Mito AI to transform your data' width={500} height={250} layout='responsive'/>
              </div>
<<<<<<< HEAD
              <div className={textImageSplitStyles.functionality_text}>
                <h1>
                  <span className='text-highlight'>Transform</span> your data with AI
                </h1>
                <p>
=======
              <div className={homeStyles.functionality_text}>
                <h2>
                  <span className='text-highlight'>Transform</span> your data with AI
                </h2>
                <p className='display-mobile-only'>
>>>>>>> f6c2e347
                  Describe your edits in plain english. The Mito AI assistant will write the code.
                </p>
                <p className={pageStyles.link}>
                  <Link href="/python-ai-tools" >
                    Learn more about Mito AI →
                  </Link>
                </p>
              </div>
              <div className={classNames(textImageSplitStyles.functionality_media, textImageSplitStyles.functionality_media_supress_bottom_margin, 'display-mobile-only-block')}>
                <Image src={'/Mito_AI_Taskpane.png'} alt='Use Mito AI to transform your data' width={500} height={250} layout='responsive'/>
              </div>
            </div>

<<<<<<< HEAD
            <div className={classNames(pageStyles.subsection, pageStyles.subsection_justify_baseline)}>
              <div className={textImageSplitStyles.functionality_text}>
                <h1>
=======
            <div className={pageStyles.subsection}>
              <div className={homeStyles.functionality_text}>
                <h2>
>>>>>>> f6c2e347
                  All in <span className='text-color-jupyter-orange'>Jupyter</span>
                </h2>
                <p className='display-mobile-only'> 
                  Mito is a Jupyter extension, so you don&apos;t need to set up any new infrastructure. 
                  Get started with Mito in seconds. It&apos;s easy as pip install mitosheet.
                </p>
                <p className='display-desktop-only-inline-block'>
                  Mito is a Jupyter extension, so you don&apos;t need to set up any new infrastructure.
                </p>
                <p className='display-desktop-only-inline-block'>
                  Get started with Mito in seconds. It&apos;s easy as: <br></br><br></br>
                  <span className='code-background' onClick={async () => {
                    // Copy to clickboard on click
                    await navigator.clipboard.writeText('pip install mitosheet');
                    setCopied(true);
                  }}>
                    pip install mitosheet
                  </span> {copied && "- copied!"}
                </p>

                <a href="https://docs.trymito.io/getting-started/installing-mito" target="_blank" rel="noreferrer" className={pageStyles.link_with_p_tag_margins}>
                  Download Mito for Jupyter →
                </a>
              </div>
              <div className={classNames(textImageSplitStyles.functionality_media, textImageSplitStyles.functionality_media_supress_bottom_margin)}>
                <Image src={'/Mito_in_jupyter.png'} alt='Automate analysis with Mito' width={500} height={250} layout='responsive'/>
              </div>
            </div>

          </section>
          
          <AIThesis/>

          <section className={homeStyles.metrics_container + ' margin-top-8rem'}>
            <div className={homeStyles.metric_container}>
              <p className={homeStyles.metric_number_text}>
                50,000+
              </p>
              <p className={homeStyles.metrics_label}>
                Mito users
              </p>
            </div>
            <div className={homeStyles.metric_container}>
              <p className={homeStyles.metric_number_text}>
                10,000+
              </p>
              <p className={homeStyles.metrics_label}>
                Hours saved through automation
              </p>
            </div>
            <div className={homeStyles.metric_container}>
              <p className={homeStyles.metric_number_text}>
                250,000+
              </p>
              <p className={homeStyles.metrics_label}>
                Mito Sheets Created
              </p>
            </div>
          </section>

          <section className={classNames(pageStyles.background_card, homeStyles.case_study_section)}>
            <div>
              <h2 className={homeStyles.case_study_text}>
                Enigma’s Director of Finance saves 16 hours per month with Mito
              </h2>
              <TextButton 
                text="Read Tom's Story"
                href="https://blog.trymito.io/enigma-case-study/"
              />
            </div>
            <div className={homeStyles.case_study_headshot}>
              <Image src='/bellis.jpeg' alt='Explore your data with Mito' width={250} height={250} ></Image>
            </div>
          </section>

          <section className={homeStyles.tweet_section}>
            <div className={homeStyles.tweet_section_header + ' center'}>
              <h2>
                Mito is the go-to Python tool at the largest banks in the world
              </h2>
              <h3 className={titleStyles.description + ' display-desktop-only-inline-block'}>
                See why Mito is ranked as one of the top Python libraries of 2022
              </h3>
              <GithubButton 
                variant='Issue'
                text='Join the discussion on Github'
              />
            </div>
            <Tweets />
          </section>

          <section className={homeStyles.open_source_section}>
              <div className={homeStyles.open_source_section_header + ' center'}>
                <h2>
                  We&apos;re proud to support important open source projects
                </h2>
              </div>
              <div className={pageStyles.subsection + ' ' + homeStyles.open_source_section_logos}>
                <a className={homeStyles.open_source_section_logo_container} href='https://numfocus.org/donate-to-jupyter' target='_blank' rel="noreferrer">
                  <Image src={'/mito_and_jupyter.png'} alt='Mito supports Jupyter' width={800} height={600}/>
                </a>
              </div>
          </section>

          <section className={pageStyles.background_card}>
            <DownloadCTACard />
          </section>

          <section style={{marginBottom: '60px'}}>
            <h2 className='center'>
              Frequently Asked Questions
            </h2>
            <FAQCard title='Is Mito open source?'>
              <div>
                <p>
                  Mito is an open source project, and the codebase is available on <a className={pageStyles.link} href='https://github.com/mito-ds/monorepo' target="_blank" rel="noreferrer">Github</a>.
                </p>
                <p>
                  Outside contributions are welcome and encouraged! 
                </p>
              </div>
            </FAQCard>
            <FAQCard title='Is Mito free?'>
              <div>
                <p>
                  Mito Open Source is free. You can install Mito by following the install instructions <a className={pageStyles.link} href={MITO_INSTALLATION_DOCS_LINK} target="_blank" rel="noreferrer">here</a>.
                </p>
                <p>
                  For individuals automating spreadsheet processes, we offer a Pro version. Mito Pro includes unlimited AI completions, disabling all telemetry, and additional formatting and transformation options.
                </p>
                <p>
                  For enterprises looking to accelerate Python adoption, Mito Enterprise includes advanced functionality like admin controls, database and LLM integrations, and training programs. 
                </p>
                <p>
                  See more at our <Link href='/plans'><a className={pageStyles.link}>plans page.</a></Link>
                </p>
              </div>
            </FAQCard>
            <FAQCard title='How do I install Mito?'>
              <div>
                <p>
                  Mito is a Jupyter extension that runs in JupyterLab, Jupyter notebooks, and JupyterHub.
                </p>
                <p>
                  You can install Mito by following the install instructions <a className={pageStyles.link} href={MITO_INSTALLATION_DOCS_LINK} target="_blank" rel="noreferrer">here</a>.
                </p>
              </div>
            </FAQCard>
            <FAQCard title='Can I use Mito to automate my spreadsheet tasks?'>
              <div>
                <p>
                  Yes! Mito is designed to help you automate your spreadsheet tasks.
                </p>
                <p>
                  By completing your spreadsheet workflow a single time in Mito, you will get a Python script that you can rerun on new data.
                </p>
              </div>
            </FAQCard>
            <FAQCard title='Can I use Python to view a spreadsheet?'>
              <div>
                <p>
                  Mito provides a spreadsheet interface within your Python enviornment. 
                </p>
                <p>
                  You can use Mito to view, edit, and transform your spreadsheet data from within Python, without needing to be a Python expert.
                </p>
              </div>
            </FAQCard>
            
          </section>
        </main>
        <Footer />
      </div>
    </>
  )
}

export default Home<|MERGE_RESOLUTION|>--- conflicted
+++ resolved
@@ -14,11 +14,8 @@
 import TextButton from '../components/TextButton/TextButton';
 import AIThesis from '../components/AIThesis/AIThesis';
 import { useEffect, useState } from 'react';
-<<<<<<< HEAD
 import { classNames } from '../utils/classNames';
-=======
 import FAQCard from '../components/FAQCard/FAQCard';
->>>>>>> f6c2e347
 import Link from 'next/link';
 
 const Home: NextPage = () => {
@@ -64,15 +61,9 @@
           </section>
 
           <section>
-<<<<<<< HEAD
             <div className={classNames(pageStyles.subsection, pageStyles.subsection_justify_baseline)}>
               <div className={textImageSplitStyles.functionality_text}>
-                <h1>
-=======
-            <div className={pageStyles.subsection}>
-              <div className={homeStyles.functionality_text}>
-                <h2>
->>>>>>> f6c2e347
+                <h2>
                   <span className='text-highlight'>Edit a spreadsheet.</span> <br></br>
                   Generate Python.
                 </h2>
@@ -101,19 +92,11 @@
               <div className={classNames(textImageSplitStyles.functionality_media, textImageSplitStyles.functionality_media_supress_bottom_margin, 'display-desktop-only-inline-block')}>
                 <Image src={'/Mito_AI_Taskpane.png'} alt='Use Mito AI to transform your data' width={500} height={250} layout='responsive'/>
               </div>
-<<<<<<< HEAD
-              <div className={textImageSplitStyles.functionality_text}>
-                <h1>
+                <div className={textImageSplitStyles.functionality_text}>
+                <h2>
                   <span className='text-highlight'>Transform</span> your data with AI
-                </h1>
-                <p>
-=======
-              <div className={homeStyles.functionality_text}>
-                <h2>
-                  <span className='text-highlight'>Transform</span> your data with AI
                 </h2>
                 <p className='display-mobile-only'>
->>>>>>> f6c2e347
                   Describe your edits in plain english. The Mito AI assistant will write the code.
                 </p>
                 <p className={pageStyles.link}>
@@ -127,15 +110,9 @@
               </div>
             </div>
 
-<<<<<<< HEAD
             <div className={classNames(pageStyles.subsection, pageStyles.subsection_justify_baseline)}>
               <div className={textImageSplitStyles.functionality_text}>
-                <h1>
-=======
-            <div className={pageStyles.subsection}>
-              <div className={homeStyles.functionality_text}>
-                <h2>
->>>>>>> f6c2e347
+                <h2>
                   All in <span className='text-color-jupyter-orange'>Jupyter</span>
                 </h2>
                 <p className='display-mobile-only'> 
