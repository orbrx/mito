
import { expect, Page, FrameLocator, Locator } from '@playwright/test';
import { FormulaType } from './types';

export const getMitoFrame = async (page: Page): Promise<FrameLocator> => {
    await page.goto('http://localhost:8555/');
    return page.frameLocator('iframe[title="mitosheet\\.streamlit\\.v1\\.spreadsheet\\.my_component"]');
};
  
export const importCSV = async (page: Page, mito: FrameLocator, filename: string): Promise<void> => {
    let tabCount = 0;
    try {
      // If there are 0 tabs, this will throw an error, as the locator
      // cannot find anything. As such, we leave tabCount as 0 in this
      // case.
      tabCount = (await mito.locator('.tab').all()).length;
    } catch (e) {
      // The .tab element doesn't exist -- so we don't need to do anything
      // as tabCount is already 0
    }
  
    await mito.getByRole('button', { name: '▾ Import' }).click();
    await mito.getByTitle('Import Files').getByText('Import Files').click();
    await mito.getByText(filename).dblclick();
  
    // Wait until the number of tabs has increased by 1
    await expect(mito.locator('.tab')).toHaveCount(tabCount + 1);
  
    await awaitResponse(page);
    await closeTaskpane(mito);
}
  
export const getMitoFrameWithTestCSV = async (page: Page): Promise<FrameLocator> => {
    const mito = await getMitoFrame(page);
    await importCSV(page, mito, 'test.csv');
    return mito;
}

export const hasExpectedNumberOfRows = async (mito: any, expectedRows: number) => {
    await expect(mito.locator('.index-header-container', { hasText: `${expectedRows - 1}` })).toBeVisible();
    await expect(mito.locator('.index-header-container', { hasText: `${expectedRows}` })).not.toBeVisible();
};
  
export const getMitoFrameWithTypeCSV = async (page: Page): Promise<FrameLocator> => {
    const mito = await getMitoFrame(page);
    await importCSV(page, mito, 'types.csv');
    return mito;
}
  
export const awaitResponse = async (page: Page): Promise<void> => {
    // Wait at least 25 ms for the message to send
    await page.waitForTimeout(200);
    /*
        Then, wait for:
        1. Mito to finish processing the message -- the text "Processing" not being visible in the Mito loading indicator
        2. Streamlit to finish executing the message -- the text "Running" not being visible in the Streamlit 
        loading indicator in the top right of the streamlit app

        Sometimes the loading indicator appears before the Running message, so only relying on "Running" means the 
        test will continue running before the response is received, causing tests to fail.
    */
    await expect(page.getByText("Processing")).toHaveCount(0) 
    await expect(page.getByText("Running")).toHaveCount(0) 
}
  
export const clickButtonAndAwaitResponse = async (page: Page, mito: FrameLocator, nameOrOptions: string | any): Promise<void> => {
    const button = mito.getByRole('button', typeof nameOrOptions === 'string' ? { name: nameOrOptions} : nameOrOptions);
    // Scroll button into view
    await button.scrollIntoViewIfNeeded();
    // Click button
    await button.click();
    await awaitResponse(page);
}
  
export const checkOpenTaskpane = async (mito: FrameLocator, taskpaneName: string): Promise<void> => {
    // Check there is a class default-taskpane-header-div, that contains a nested div with text "taskpaneName"
    await expect(mito.locator('.default-taskpane-header-div').locator('div').filter({ hasText: new RegExp(taskpaneName) }).first()).toBeVisible();
}

export const closeTaskpane = async (mito: FrameLocator): Promise<void> => {
    // Close the taskpane, by clicking default-taskpane-header-exit-button-div
    await mito.locator('.default-taskpane-header-exit-button-div').click();
}

export const checkColumnExists = async (mito: FrameLocator, columnNamesOrName: string | string[]): Promise<void> => {
    let columnNames: string[] = [];
    if (Array.isArray(columnNamesOrName)) {
        columnNames = columnNamesOrName;
    } else {
        columnNames = [columnNamesOrName]
    }

    for (let i = 0; i < columnNames.length; i++) {
        const columnName = columnNames[i];
        const columnHeaderContainer = await getColumnHeaderContainer(mito, columnName);
        await expect(columnHeaderContainer).toBeVisible();
    }

}
  
export const getColumnHeaderContainer = async (mito: FrameLocator, columnName: string): Promise<Locator> => {
    return mito.locator('.endo-column-header-container').locator('div').filter({ hasText: columnName }).first();
}

<<<<<<< HEAD
export const checkColumnCount = async (mito: FrameLocator, count: number): Promise<void> => {
    await expect(mito.locator('.endo-column-header-container')).toHaveCount(count)
=======
export const getColumnHeaderContainerAtIndex = async (mito: FrameLocator, index: number): Promise<Locator> => {
    return mito.locator('.endo-column-header-container').nth(index);
}

export const getColumnHeaderIndexFromColumnHeader = async (mito: FrameLocator, columnHeader: string): Promise<number> => {
    const columnHeaders = await mito.locator('.endo-column-header-final-text').all();

    let columnIndex = 0;

    // Find the columnHeader that we want to set the formula for
    for (let i = 0; i < columnHeaders.length; i++) {
        const currentColumnHeader = (await columnHeaders[i].textContent());
        if (currentColumnHeader === columnHeader) {
            columnIndex = i
        }
    }
    return columnIndex;
}

export const getCellAtRowIndexAndColumnName = async (mito: FrameLocator, rowIndex: number, columnHeader: string): Promise<Locator> => {
    const columnIndex = await getColumnHeaderIndexFromColumnHeader(mito, columnHeader);
    return getCellAtRowIndexAndColumnIndex(mito, rowIndex, columnIndex);
}

export const getCellAtRowIndexAndColumnIndex = async (mito: FrameLocator, rowIndex: number, columnIndex: number): Promise<Locator> => {
    const rowLocator = mito.locator('.mito-grid-row').nth(rowIndex);
    const cell = rowLocator.locator('.mito-grid-cell').nth(columnIndex);
    return cell
}

export const renameColumnAtIndex = async (page: Page, mito: FrameLocator, index: number, newName: string): Promise<void> => {
    const newColumnHeader = await getColumnHeaderContainerAtIndex(mito, index)
    await newColumnHeader.dblclick();
    await mito.getByRole('textbox').fill(newName);
    await page.keyboard.press('Enter');

    await expect(mito.locator('textbox')).not.toBeVisible();
    await expect(mito.locator('.endo-column-header-container', { hasText: newName })).toBeVisible();
>>>>>>> 304b036b
}
  
export const clickTab = async (page: Page, mito: FrameLocator, tabName: string): Promise<void> => {
    // Button with .mito-toolbar-tabbar-tabname that has text tabName
    await mito.locator('.mito-toolbar-tabbar-tabname').filter({ hasText: tabName }).first().click();
}

export const toggleEditEntireColumn = async (mito: FrameLocator): Promise<void> => {
    await mito.locator('label div').click();
}

export const createNewColumn = async (
    page: Page,
    mito: FrameLocator,
    index: number,
    columnHeader: string,
): Promise<void> => {

    if (index === 0) {
        // If adding a column to index 0 then we use Insert Left
        const columnHeader = await getColumnHeaderContainerAtIndex(mito, index + 1)
        await columnHeader.click({ button: 'right' });
        await expect(mito.locator('.mito-dropdown')).toBeVisible();
        await clickButtonAndAwaitResponse(page, mito, 'Insert Column Left');
    } else {
        // If adding a column elsewhere then we use Insert Right
        const columnHeader = await getColumnHeaderContainerAtIndex(mito, index - 1)
        await columnHeader.click({ button: 'right' });
        await expect(mito.locator('.mito-dropdown')).toBeVisible();
        await clickButtonAndAwaitResponse(page, mito, 'Insert Column Right');

    }

    await renameColumnAtIndex(page, mito, index, columnHeader);
}
  
export const setFormulaUsingCellEditor = async (
    page: Page,
    mito: FrameLocator,
    columnHeader: string,
    formula: string,
    rowNumber = 0,
    formulaType: FormulaType =  'entire column'
): Promise<void> => {
    const cell = await getCellAtRowIndexAndColumnName(mito, rowNumber, columnHeader);
    await cell.dblclick();

    if (formulaType === 'individual cell') {
        await toggleEditEntireColumn(mito);
    }

    await mito.getByRole('textbox').fill(formula);
    await mito.locator('#cell-editor-input').press('Enter');
    await awaitResponse(page);
}

export const getValuesInColumn = async (mito: FrameLocator, columnHeader: string): Promise<string[]> => {

    // Get the number of '.mito-grid-row' elements that have a 'mito-grid-cell' inside of it
    // because we always display a full grid of rows even if the rows don't have any cells in them
    const rowLocators = (await mito.locator('.mito-grid-row').all())
    var numberOfRows = 0;
    for (var i = 0; i < rowLocators.length; i++) {
        const numberOfCells = (await rowLocators[i].locator('.mito-grid-cell').count())
        if (numberOfCells === 0) {
            break;
        } else {
            numberOfRows++;
        }
    }

    const columnHeaderIndex = await getColumnHeaderIndexFromColumnHeader(mito, columnHeader);
    const cellValues: string [] = [];
    for (let i = 0; i < numberOfRows; i++) {
        const cell = await getCellAtRowIndexAndColumnIndex(mito, i, columnHeaderIndex);
        const cellValue = await cell.innerText();
        // Trim the cell value to remove any leading/trailing whitespace
        cellValues.push(cellValue.trim());
    }

    return cellValues;
}<|MERGE_RESOLUTION|>--- conflicted
+++ resolved
@@ -102,12 +102,12 @@
     return mito.locator('.endo-column-header-container').locator('div').filter({ hasText: columnName }).first();
 }
 
-<<<<<<< HEAD
+export const getColumnHeaderContainerAtIndex = async (mito: FrameLocator, index: number): Promise<Locator> => {
+    return mito.locator('.endo-column-header-container').nth(index);
+}
+
 export const checkColumnCount = async (mito: FrameLocator, count: number): Promise<void> => {
     await expect(mito.locator('.endo-column-header-container')).toHaveCount(count)
-=======
-export const getColumnHeaderContainerAtIndex = async (mito: FrameLocator, index: number): Promise<Locator> => {
-    return mito.locator('.endo-column-header-container').nth(index);
 }
 
 export const getColumnHeaderIndexFromColumnHeader = async (mito: FrameLocator, columnHeader: string): Promise<number> => {
@@ -144,7 +144,6 @@
 
     await expect(mito.locator('textbox')).not.toBeVisible();
     await expect(mito.locator('.endo-column-header-container', { hasText: newName })).toBeVisible();
->>>>>>> 304b036b
 }
   
 export const clickTab = async (page: Page, mito: FrameLocator, tabName: string): Promise<void> => {
