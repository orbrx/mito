--- conflicted
+++ resolved
@@ -383,7 +383,6 @@
     await expect(mito.getByPlaceholder('Replace...')).toBeVisible()
   })
 
-<<<<<<< HEAD
   test('Create Graph', async ({ page }) => {
     const mito = await getMitoFrameWithTestCSV(page);
     await page.keyboard.press('Alt+F1');
@@ -412,7 +411,8 @@
     await page.keyboard.press('Control+m');
     await awaitResponse(page);
     await expect(mito.getByText('Merge Dataframes')).toBeVisible();
-=======
+  });
+  
   test('Set Number Format', async ({ page }) => {
     const mito = await getMitoFrameWithTestCSV(page);
     await mito.getByTitle('Column1').click();
@@ -448,6 +448,5 @@
     await expect(mito.locator('#root')).toContainText('1990-10-12 00:00:00');
     await expect(mito.locator('#root')).toContainText('2000-01-02 00:00:00');
     await expect(mito.locator('#root')).toContainText('1961-12-29 00:00:00');
->>>>>>> 1eb97799
   });
 });