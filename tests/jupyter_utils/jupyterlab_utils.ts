import { IJupyterLabPageFixture } from "@jupyterlab/galata";

export const runCell = async (page: IJupyterLabPageFixture, cellIndex: number) => {
    await page.notebook.runCell(cellIndex);
    await waitForIdle(page);
}

export const createAndRunNotebookWithCells = async (
    page: IJupyterLabPageFixture, 
    cellContents: string[],
    addNewLineToCell: boolean = false
) => {
    const randomFileName = `$test_file_${Math.random().toString(36).substring(2, 15)}.ipynb`;
    await page.notebook.createNew(randomFileName);

    // Wait for the kernel to be ready before setting cells
    await waitForIdle(page);

    for (let i = 0; i < cellContents.length; i++) {
<<<<<<< HEAD
        // Check if the cell exists 
        const cellCount = await page.notebook.getCellCount();
        if (cellCount <= i) {
            await page.notebook.addCell('code', '');
        }

        await page.notebook.enterCellEditingMode(i);

        // The setCell utility isn't working for some reason. The workaround was 
        // to add a \n in front of the cell contents, however, just typing the cell 
        // contents also works and doesn't require the \n which is an extra burden on 
        // expecting the cell contents. There is some discussion of a similar issue here: 
        // https://github.com/jupyterlab/jupyterlab/issues/15252
        await page.keyboard.type(cellContents[i]);

=======
        // Add a short delay to ensure that the cell is created and the decoration placeholder extension
        // has a chance to process
        await page.waitForTimeout(100);
        if (addNewLineToCell) {
            await page.notebook.setCell(i, 'code', '\n\n')
        }
        await page.notebook.setCell(i, 'code', cellContents[i]);
>>>>>>> 43627540
        await page.notebook.runCell(i);
    }
    await waitForIdle(page)
}


export const waitForIdle = async (page: IJupyterLabPageFixture) => {
    const idleLocator = page.locator('#jp-main-statusbar >> text=Idle');
    await idleLocator.waitFor();
}

export const waitForCodeToBeWritten = async (page: IJupyterLabPageFixture, cellIndex: number) => {
    await waitForIdle(page);
    const cellInput = await page.notebook.getCellInput(cellIndex);
    let cellCode = (await cellInput?.innerText())?.trim();
    // We wait until there's any code in the cell
    while (!/[a-zA-Z]/g.test(cellCode || '')) {
        // Wait 20 ms
        await page.waitForTimeout(20);
        await waitForIdle(page);
        const cellInput = await page.notebook.getCellInput(cellIndex);
        cellCode = (await cellInput?.innerText())?.trim();
    }
}

export const typeInNotebookCell = async (page: IJupyterLabPageFixture, cellIndex: number, cellValue: string, runAfterTyping?: boolean) => {
    await page.locator('.jp-Cell-inputArea').nth(cellIndex).scrollIntoViewIfNeeded();
    await page.notebook.enterCellEditingMode(cellIndex);
    await page.notebook.setCell(cellIndex, 'code', cellValue);
    if (runAfterTyping) {
        await page.notebook.runCell(cellIndex);
    }
}

export const getCodeFromCell = async (page: IJupyterLabPageFixture, cellIndex: number) => {
    const cellInput = await page.notebook.getCellInput(cellIndex);
    return await cellInput?.innerText();
}

export const selectCell = async (page: IJupyterLabPageFixture, cellIndex: number) => {
    const cell = await page.notebook.getCell(cellIndex);
    await cell?.click();
}



export const addNewCell = async (
    page: IJupyterLabPageFixture,
    cellType: 'code' | 'markdown' = 'code',
    cellValue: string = ''
) => {
    await page.notebook.addCell(cellType, cellValue);
}<|MERGE_RESOLUTION|>--- conflicted
+++ resolved
@@ -17,7 +17,6 @@
     await waitForIdle(page);
 
     for (let i = 0; i < cellContents.length; i++) {
-<<<<<<< HEAD
         // Check if the cell exists 
         const cellCount = await page.notebook.getCellCount();
         if (cellCount <= i) {
@@ -33,15 +32,6 @@
         // https://github.com/jupyterlab/jupyterlab/issues/15252
         await page.keyboard.type(cellContents[i]);
 
-=======
-        // Add a short delay to ensure that the cell is created and the decoration placeholder extension
-        // has a chance to process
-        await page.waitForTimeout(100);
-        if (addNewLineToCell) {
-            await page.notebook.setCell(i, 'code', '\n\n')
-        }
-        await page.notebook.setCell(i, 'code', cellContents[i]);
->>>>>>> 43627540
         await page.notebook.runCell(i);
     }
     await waitForIdle(page)
