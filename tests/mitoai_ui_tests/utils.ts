--- conflicted
+++ resolved
@@ -55,7 +55,6 @@
 
 export const clickPreviewButton = async (page: IJupyterLabPageFixture) => {
     await page.getByRole('button', { name: 'Overwrite Active Cell' }).click();
-<<<<<<< HEAD
     await page.waitForTimeout(3000);
     await waitForIdle(page);
 }
@@ -91,17 +90,5 @@
     } else {
         await page.locator('.chat-taskpane').getByRole('button', { name: 'Reject code' }).click();
     }
-=======
-    await waitForIdle(page);
-}
-
-export const clickAcceptButton = async (page: IJupyterLabPageFixture) => {
-    await page.getByRole('button', { name: 'Accept code' }).click();
-    await waitForIdle(page);
-}
-
-export const clickDenyButton = async (page: IJupyterLabPageFixture) => {
-    await page.getByRole('button', { name: 'Reject code' }).click();
->>>>>>> 2a2e06ca
     await waitForIdle(page);
 }