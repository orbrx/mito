import { expect, test } from '@jupyterlab/galata';
import { createAndRunNotebookWithCells, getCodeFromCell, runCell, selectCell, typeInNotebookCell, waitForIdle } from '../jupyter_utils/jupyterlab_utils';
import { updateCellValue } from '../jupyter_utils/mitosheet_utils';
import { clickOnMitoAIChatTab, editMitoAIMessage, sendMessageToMitoAI, waitForMitoAILoadingToDisappear } from './utils';
const placeholderCellText = '# Empty code cell';

test.describe.configure({ mode: 'parallel' });

test.describe('Mito AI Chat', () => {

  test('Apply AI Generated Code', async ({ page }) => {
    await createAndRunNotebookWithCells(page, ['import pandas as pd\ndf=pd.DataFrame({"A": [1, 2, 3], "B": [4, 5, 6]})']);
    await waitForIdle(page);

    await sendMessageToMitoAI(page, 'Write the code df["C"] = [7, 8, 9]');

    await page.getByRole('button', { name: 'Apply' }).click();
    await waitForIdle(page);

    const code = await getCodeFromCell(page, 1);
    expect(code).toContain('df["C"] = [7, 8, 9]');
  });

  test('Reject AI Generated Code', async ({ page }) => {
    await createAndRunNotebookWithCells(page, ['import pandas as pd\ndf=pd.DataFrame({"A": [1, 2, 3], "B": [4, 5, 6]})']);
    await waitForIdle(page);

    await sendMessageToMitoAI(page, 'Write the code df["C"] = [7, 8, 9]');

    await page.getByRole('button', { name: 'Deny' }).click();
    await waitForIdle(page);

    const code = await getCodeFromCell(page, 1);
    expect(code).not.toContain('df["C"] = [7, 8, 9]');
    expect(code?.trim()).toBe("")
  });

  test('Edit Message', async ({ page }) => {
    await createAndRunNotebookWithCells(page, ['import pandas as pd\ndf=pd.DataFrame({"A": [1, 2, 3], "B": [4, 5, 6]})']);
    await waitForIdle(page);
    
    // Send the first message
    await sendMessageToMitoAI(page, 'Write the code df["C"] = [7, 8, 9]');
    await page.getByRole('button', { name: 'Apply' }).click();
    await waitForIdle(page);

    // Send the second message
    await sendMessageToMitoAI(page, 'Write the code df["D"] = [10, 11, 12]');
    await page.getByRole('button', { name: 'Apply' }).click();
    await waitForIdle(page);

    // Edit the first message
    await editMitoAIMessage(page, 'Write the code df["C_edited"] = [7, 8, 9]', 0);
    await page.getByRole('button', { name: 'Apply' }).click();
    await waitForIdle(page);

    const code = await getCodeFromCell(page, 1);
    expect(code).toContain('df["C_edited"] = [7, 8, 9]');

    // Ensure previous messages are removed.
    const messageAssistantDivs = await page.locator('.message.message-assistant').count();
    expect(messageAssistantDivs).toBe(1);
  });

  test('Code Diffs are applied', async ({ page }) => {
    await createAndRunNotebookWithCells(page, ['print(1)']);
    await waitForIdle(page);

    await sendMessageToMitoAI(page, 'Remove the code print(1) and add the code print(2)', 0);

    await expect(page.locator('.cm-codeDiffRemovedStripe')).toBeVisible();
    await expect(page.locator('.cm-codeDiffInsertedStripe')).toBeVisible();
  });

  test('No Code blocks are displayed when active cell is empty', async ({ page }) => {
    await createAndRunNotebookWithCells(page, []);
    await waitForIdle(page);

    await sendMessageToMitoAI(page, 'Add print (1)');

    // Since the active cell is empty, there should only be one code message part container.
    // It should be in the AI response message, which means that it is not in the user's message.
    const codeMessagePartContainersCount = await page.locator('.code-message-part-container').count();
    expect(codeMessagePartContainersCount).toBe(1);
  });

  test('Errors have fix with AI button', async ({ page }) => {
    await createAndRunNotebookWithCells(page, ['print(1']);
    await waitForIdle(page);

    await page.getByRole('button', { name: 'Fix Error in AI Chat' }).click();
    await waitForIdle(page);

    await waitForMitoAILoadingToDisappear(page);

    await page.getByRole('button', { name: 'Apply' }).click();
    await waitForIdle(page);

    const code = await getCodeFromCell(page, 0);
    expect(code).toContain('print(1)');
  });

  test('Code cells have Explain Code button', async ({ page }) => {
    await createAndRunNotebookWithCells(page, ['print(1)']);
    await waitForIdle(page);

    await selectCell(page, 0);
    await page.getByRole('button', { name: 'Explain code in AI Chat' }).click();

    // Check that the message "Explain this code" exists in the AI chat
    await expect(page.getByText('Explain this code')).toBeVisible();

  });

<<<<<<< HEAD
  test('Variable dropdown shows correct variables', async ({ page }) => {
    await createAndRunNotebookWithCells(page, ['import pandas as pd\ndf=pd.DataFrame({"Apples": [1, 2, 3], "Bananas": [4, 5, 6]})']);
    await waitForIdle(page);

    await clickOnMitoAIChatTab(page);
    
    // The fill() command doesn't trigger input events that the dropdown relies on
    // So we need to type it character by character instead
    await page.locator('.chat-input').click();
    await page.keyboard.type("Edit column @ap");
    await expect(page.locator('.chat-dropdown-item-name').filter({ hasText: 'Apples' })).toBeVisible();
    await expect(page.locator('.chat-dropdown-item-name').filter({ hasText: 'Bananas' })).not.toBeVisible();
=======
  test.only('Fix Error and Explain code buttons clear chat history', async ({ page }) => {
    await createAndRunNotebookWithCells(page, ['print(1)']);
    await waitForIdle(page);

    await sendMessageToMitoAI(page, 'Write the code print(2)');
    await page.getByRole('button', { name: 'Apply' }).click();
    runCell(page, 1)

    await typeInNotebookCell(page, 2, 'print(3', true)
    await waitForIdle(page);

    await page.getByRole('button', { name: 'Fix Error in AI Chat' }).click();
    await waitForIdle(page);

    const messageCount = await page.locator('.message').count();
    expect(messageCount).toBe(2);

    await page.getByRole('button', { name: 'Explain code in AI Chat' }).click();
    await waitForIdle(page);

    const newMessageCount = await page.locator('.message').count();
    expect(newMessageCount).toBe(2);
>>>>>>> c810e455
  });
});
<|MERGE_RESOLUTION|>--- conflicted
+++ resolved
@@ -112,21 +112,7 @@
 
   });
 
-<<<<<<< HEAD
-  test('Variable dropdown shows correct variables', async ({ page }) => {
-    await createAndRunNotebookWithCells(page, ['import pandas as pd\ndf=pd.DataFrame({"Apples": [1, 2, 3], "Bananas": [4, 5, 6]})']);
-    await waitForIdle(page);
-
-    await clickOnMitoAIChatTab(page);
-    
-    // The fill() command doesn't trigger input events that the dropdown relies on
-    // So we need to type it character by character instead
-    await page.locator('.chat-input').click();
-    await page.keyboard.type("Edit column @ap");
-    await expect(page.locator('.chat-dropdown-item-name').filter({ hasText: 'Apples' })).toBeVisible();
-    await expect(page.locator('.chat-dropdown-item-name').filter({ hasText: 'Bananas' })).not.toBeVisible();
-=======
-  test.only('Fix Error and Explain code buttons clear chat history', async ({ page }) => {
+  test('Fix Error and Explain code buttons clear chat history', async ({ page }) => {
     await createAndRunNotebookWithCells(page, ['print(1)']);
     await waitForIdle(page);
 
@@ -148,6 +134,18 @@
 
     const newMessageCount = await page.locator('.message').count();
     expect(newMessageCount).toBe(2);
->>>>>>> c810e455
+    
+  test('Variable dropdown shows correct variables', async ({ page }) => {
+    await createAndRunNotebookWithCells(page, ['import pandas as pd\ndf=pd.DataFrame({"Apples": [1, 2, 3], "Bananas": [4, 5, 6]})']);
+    await waitForIdle(page);
+
+    await clickOnMitoAIChatTab(page);
+    
+    // The fill() command doesn't trigger input events that the dropdown relies on
+    // So we need to type it character by character instead
+    await page.locator('.chat-input').click();
+    await page.keyboard.type("Edit column @ap");
+    await expect(page.locator('.chat-dropdown-item-name').filter({ hasText: 'Apples' })).toBeVisible();
+    await expect(page.locator('.chat-dropdown-item-name').filter({ hasText: 'Bananas' })).not.toBeVisible();    
   });
 });
